--- conflicted
+++ resolved
@@ -25,11 +25,7 @@
         "phpoffice/common": "0.2.*"
     },
     "require-dev": {
-<<<<<<< HEAD
-        "phpunit/phpunit": "3.*",
-=======
         "phpunit/phpunit": "~4.8.36",
->>>>>>> d9e4d815
         "phpdocumentor/phpdocumentor":"2.*",
         "phpmd/phpmd": "2.*",
         "sebastian/phpcpd": "2.*",
