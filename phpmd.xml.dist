--- conflicted
+++ resolved
@@ -18,14 +18,9 @@
     <rule ref="rulesets/design.xml/DepthOfInheritance" />
     <rule ref="rulesets/design.xml/CouplingBetweenObjects">
         <!-- PptSlides needs more coupling (default: 13) -->
-<<<<<<< HEAD
         <!-- Writer/Office2007/AbstractSlide needs more coupling (default: 13) -->
-        <properties>
+		<properties>
             <property name="minimum" value="31" />
-=======
-        <properties>
-            <property name="minimum" value="30" />
->>>>>>> 1de0a0a7
         </properties>
     </rule>
     <rule ref="rulesets/design.xml/NumberOfChildren">
