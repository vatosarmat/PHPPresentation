--- conflicted
+++ resolved
@@ -34,12 +34,6 @@
     $oShape->getPlotArea()->setType($oLine);
     $oShape->getPlotArea()->getAxisX()->setMajorGridlines($oGridLines);
 
-<<<<<<< HEAD
-You can define outline for each axis (X & Y).
-
-.. code-block:: php
-
-=======
 For Axis, you can define the min & max bounds with `setMinBounds` & `setMaxBounds` methods.
 For resetting them, you pass null as parameter to these methods.
 
@@ -47,18 +41,23 @@
 
     use \PhpOffice\PhpPresentation\Shape\Chart\Gridlines;
 
->>>>>>> 89b566dc
     $oLine = new Line();
 
     $oShape = $oSlide->createChartShape();
     $oShape->getPlotArea()->setType($oLine);
-<<<<<<< HEAD
+    $oShape->getPlotArea()->getAxisX()->setMinBounds(0);
+    $oShape->getPlotArea()->getAxisX()->setMaxBounds(200);
+
+You can define outline for each axis (X & Y).
+
+.. code-block:: php
+
+    $oLine = new Line();
+
+    $oShape = $oSlide->createChartShape();
+    $oShape->getPlotArea()->setType($oLine);
     $oShape->getPlotArea()->getAxisX()->getOutline()->setWidth(10);
     $oShape->getPlotArea()->getAxisX()->getOutline()->getFill()->setFillType(Fill::FILL_SOLID)->setStartColor(new Color(Color::COLOR_BLUE));
-=======
-    $oShape->getPlotArea()->getAxisX()->setMinBounds(0);
-    $oShape->getPlotArea()->getAxisX()->setMaxBounds(200);
->>>>>>> 89b566dc
 
 Title
 ^^^^^
