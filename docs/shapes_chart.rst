.. _shapes_chart:

Charts
======

To create a chart, use `createChartShape` method of Slide.

Example:

.. code-block:: php

    $chartShape = $slide->createChartShape();

Parts
-----

Axis
^^^^

You can define gridlines (minor and major) for each axis (X & Y).
For each gridline, you can custom the width (in points), the fill type and the fill color.

.. code-block:: php

    use \PhpOffice\PhpPresentation\Shape\Chart\Gridlines;

    $oLine = new Line();

    $oGridLines = new Gridlines();
    $oGridLines->getOutline()->setWidth(10);
    $oGridLines->getOutline()->getFill()->setFillType(Fill::FILL_SOLID)->setStartColor(new Color(Color::COLOR_BLUE));

    $oShape = $oSlide->createChartShape();
    $oShape->getPlotArea()->setType($oLine);
    $oShape->getPlotArea()->getAxisX()->setMajorGridlines($oGridLines);

For Axis, you can define the min & max bounds with `setMinBounds` & `setMaxBounds` methods.
For resetting them, you pass null as parameter to these methods.

.. code-block:: php

    use \PhpOffice\PhpPresentation\Shape\Chart\Gridlines;

    $oLine = new Line();

    $oShape = $oSlide->createChartShape();
    $oShape->getPlotArea()->setType($oLine);
    $oShape->getPlotArea()->getAxisX()->setMinBounds(0);
    $oShape->getPlotArea()->getAxisX()->setMaxBounds(200);

<<<<<<< HEAD
You can define outline for each axis (X & Y).

.. code-block:: php

=======
For Axis Y, you can define tick mark with `setMinorTickMark` & `setMajorTickMark` methods.
For resetting them, you pass Axis::TICK_MARK_NONE as parameter to these methods.

.. code-block:: php

    use \PhpOffice\PhpPresentation\Shape\Chart\Axis;

    $oLine = new Line();

    $oShape = $oSlide->createChartShape();
    $oShape->getPlotArea()->setType($oLine);
    $oShape->getPlotArea()->getAxisY()->setMinorTickMark(Axis::TICK_MARK_NONE);
    $oShape->getPlotArea()->getAxisY()->setMajorTickMark(Axis::TICK_MARK_INSIDE);

For Axis Y, you can define unit with `setMinorUnit` & `setMajorUnit` methods.
For resetting them, you pass null as parameter to these methods.

.. code-block:: php

    use \PhpOffice\PhpPresentation\Shape\Chart\Axis;

>>>>>>> 3d9d26c4
    $oLine = new Line();

    $oShape = $oSlide->createChartShape();
    $oShape->getPlotArea()->setType($oLine);
<<<<<<< HEAD
    $oShape->getPlotArea()->getAxisX()->getOutline()->setWidth(10);
    $oShape->getPlotArea()->getAxisX()->getOutline()->getFill()->setFillType(Fill::FILL_SOLID)->setStartColor(new Color(Color::COLOR_BLUE));
=======
    $oShape->getPlotArea()->getAxisY()->setMinorUnit(null);
    $oShape->getPlotArea()->getAxisY()->setMajorUnit(0.05);
>>>>>>> 3d9d26c4

Title
^^^^^

By default, the title of a chart is displayed. 
For hiding it, you define its visibility to false.

.. code-block:: php

    $oLine = new Line();
    $oShape = $slide->createChartShape();
    $oShape->getPlotArea()->setType($oLine);
    // Hide the title
    $oShape->getTitle()->setVisible(false);

Series
^^^^^^

You can custom the font of a serie.

.. code-block:: php
    $oSeries = new Series('Downloads', $seriesData);
    // Define the size
    $oSeries->getFont()->setSize(25);

You can custom the marker of a serie, for Line & Scatter charts.

.. code-block:: php
    use \PhpOffice\PhpPresentation\Shape\Chart\Marker;

    $oSeries = new Series('Downloads', $seriesData);
    $oMarker = $oSeries->getMarker();
    $oMarker->setSymbol(Marker::SYMBOL_DASH)->setSize(10);

You can custom the line of a serie, for Line & Scatter charts.

.. code-block:: php
    use \PhpOffice\PhpPresentation\Style\Outline;

    $oOutline = new Outline();
    // Define the color
    $oOutline->getFill()->setFillType(Fill::FILL_SOLID);
    $oOutline->getFill()->setStartColor(new Color(Color::COLOR_YELLOW));
    // Define the width (in points)
    $oOutline->setWidth(2);

    $oSeries = new Series('Downloads', $seriesData);
    $oSeries->setOutline($oOutline);

You can define the position of the data label.
Each position is described in `MSDN <https://msdn.microsoft.com/en-us/library/mt459417(v=office.12).aspx>`_

.. code-block:: php

    $oSeries = new Series('Downloads', $seriesData);
    $oSeries->setLabelPosition(Series::LABEL_INSIDEEND);

You can define if some informations are displayed.

.. code-block:: php

    $oSeries = new Series('Downloads', $seriesData);
    $oSeries->setSeparator(';');
    $oSeries->setShowCategoryName(true);
    $oSeries->setShowLeaderLines(true);
    $oSeries->setShowLegendKey(true);
    $oSeries->setShowPercentage(true);
    $oSeries->setShowSeriesName(true);
    $oSeries->setShowValue(true);

Types
-----

Area
^^^^

TODO

Bar & Bar3D
^^^^^^^^^^^

Stacking
""""""""

You can stack multiples series in a same chart. After adding multiples series, you can define the bar grouping with `setBarGrouping` method of AbstractTypeBar.

.. code-block:: php

    $oBarChart = new Bar();
    $oBarChart->addSeries($oSeries1);
    $oBarChart->addSeries($oSeries2);
    $oBarChart->addSeries($oSeries3);
    $oBarChart->setBarGrouping(Bar::GROUPING_CLUSTERED);
    // OR
    $oBarChart->setBarGrouping(Bar::GROUPING_STACKED);
    // OR
    $oBarChart->setBarGrouping(Bar::GROUPING_PERCENTSTACKED);

- Bar::GROUPING_CLUSTERED
.. image:: images/chart_columns_52x60.png
   :width: 120px
   :alt: Bar::GROUPING_CLUSTERED

- Bar::GROUPING_STACKED
.. image:: images/chart_columnstack_52x60.png
   :width: 120px
   :alt: Bar::GROUPING_STACKED

- Bar::GROUPING_PERCENTSTACKED
.. image:: images/chart_columnpercent_52x60.png
   :width: 120px
   :alt: Bar::GROUPING_PERCENTSTACKED


Line
^^^^

TODO

Pie & Pie3D
^^^^^^^^^^^

TODO

Scatter
^^^^^^^

TODO
<|MERGE_RESOLUTION|>--- conflicted
+++ resolved
@@ -48,12 +48,17 @@
     $oShape->getPlotArea()->getAxisX()->setMinBounds(0);
     $oShape->getPlotArea()->getAxisX()->setMaxBounds(200);
 
-<<<<<<< HEAD
 You can define outline for each axis (X & Y).
 
 .. code-block:: php
 
-=======
+    $oLine = new Line();
+
+    $oShape = $oSlide->createChartShape();
+    $oShape->getPlotArea()->setType($oLine);
+    $oShape->getPlotArea()->getAxisX()->getOutline()->setWidth(10);
+    $oShape->getPlotArea()->getAxisX()->getOutline()->getFill()->setFillType(Fill::FILL_SOLID)->setStartColor(new Color(Color::COLOR_BLUE));
+
 For Axis Y, you can define tick mark with `setMinorTickMark` & `setMajorTickMark` methods.
 For resetting them, you pass Axis::TICK_MARK_NONE as parameter to these methods.
 
@@ -75,18 +80,12 @@
 
     use \PhpOffice\PhpPresentation\Shape\Chart\Axis;
 
->>>>>>> 3d9d26c4
-    $oLine = new Line();
-
-    $oShape = $oSlide->createChartShape();
-    $oShape->getPlotArea()->setType($oLine);
-<<<<<<< HEAD
-    $oShape->getPlotArea()->getAxisX()->getOutline()->setWidth(10);
-    $oShape->getPlotArea()->getAxisX()->getOutline()->getFill()->setFillType(Fill::FILL_SOLID)->setStartColor(new Color(Color::COLOR_BLUE));
-=======
+    $oLine = new Line();
+
+    $oShape = $oSlide->createChartShape();
+    $oShape->getPlotArea()->setType($oLine);
     $oShape->getPlotArea()->getAxisY()->setMinorUnit(null);
     $oShape->getPlotArea()->getAxisY()->setMajorUnit(0.05);
->>>>>>> 3d9d26c4
 
 Title
 ^^^^^
