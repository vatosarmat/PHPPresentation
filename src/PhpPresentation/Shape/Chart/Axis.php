<?php
/**
 * This file is part of PHPPresentation - A pure PHP library for reading and writing
 * presentations documents.
 *
 * PHPPresentation is free software distributed under the terms of the GNU Lesser
 * General Public License version 3 as published by the Free Software Foundation.
 *
 * For the full copyright and license information, please read the LICENSE
 * file that was distributed with this source code. For the full list of
 * contributors, visit https://github.com/PHPOffice/PHPPresentation/contributors.
 *
 * @link        https://github.com/PHPOffice/PHPPresentation
 * @copyright   2009-2015 PHPPresentation contributors
 * @license     http://www.gnu.org/licenses/lgpl.txt LGPL version 3
 */

namespace PhpOffice\PhpPresentation\Shape\Chart;

use PhpOffice\PhpPresentation\ComparableInterface;
use PhpOffice\PhpPresentation\Style\Font;
use PhpOffice\PhpPresentation\Style\Outline;

/**
 * \PhpOffice\PhpPresentation\Shape\Chart\Axis
 */
class Axis implements ComparableInterface
{
    const AXIS_X = 'x';
    const AXIS_Y = 'y';

    /**
     * Title
     *
     * @var string
     */
    private $title = 'Axis Title';

    /**
     * Format code
     *
     * @var string
     */
    private $formatCode = '';

    /**
     * Font
     *
     * @var \PhpOffice\PhpPresentation\Style\Font
     */
    private $font;

    /**
     * @var Gridlines
     */
    protected $majorGridlines;

    /**
     * @var Gridlines
     */
    protected $minorGridlines;

    /**
<<<<<<< HEAD
     * @var Outline
     */
    protected $outline;
=======
     * @var int
     */
    protected $minBounds;

    /**
     * @var int
     */
    protected $maxBounds;
>>>>>>> 89b566dc

    /**
     * Create a new \PhpOffice\PhpPresentation\Shape\Chart\Axis instance
     *
     * @param string $title Title
     */
    public function __construct($title = 'Axis Title')
    {
        $this->title = $title;
        $this->font  = new Font();
        $this->outline = new Outline();
    }

    /**
     * Get Title
     *
     * @return string
     */
    public function getTitle()
    {
        return $this->title;
    }

    /**
     * Set Title
     *
     * @param  string                         $value
     * @return \PhpOffice\PhpPresentation\Shape\Chart\Axis
     */
    public function setTitle($value = 'Axis Title')
    {
        $this->title = $value;

        return $this;
    }

    /**
     * Get font
     *
     * @return \PhpOffice\PhpPresentation\Style\Font
     */
    public function getFont()
    {
        return $this->font;
    }

    /**
     * Set font
     *
     * @param  \PhpOffice\PhpPresentation\Style\Font               $pFont Font
     * @throws \Exception
     * @return \PhpOffice\PhpPresentation\Shape\RichText\Paragraph
     */
    public function setFont(Font $pFont = null)
    {
        $this->font = $pFont;
        return $this;
    }

    /**
     * Get Format Code
     *
     * @return string
     */
    public function getFormatCode()
    {
        return $this->formatCode;
    }

    /**
     * Set Format Code
     *
     * @param  string                         $value
     * @return \PhpOffice\PhpPresentation\Shape\Chart\Axis
     */
    public function setFormatCode($value = '')
    {
        $this->formatCode = $value;

        return $this;
    }

    /**
     * @return Gridlines
     */
    public function getMajorGridlines()
    {
        return $this->majorGridlines;
    }

    /**
     * @param Gridlines $majorGridlines
     * @return Axis
     */
    public function setMajorGridlines(Gridlines $majorGridlines)
    {
        $this->majorGridlines = $majorGridlines;
        return $this;
    }

    /**
     * @return Gridlines
     */
    public function getMinorGridlines()
    {
        return $this->minorGridlines;
    }

    /**
     * @param Gridlines $minorGridlines
     * @return Axis
     */
    public function setMinorGridlines(Gridlines $minorGridlines)
    {
        $this->minorGridlines = $minorGridlines;
        return $this;
    }

    /**
<<<<<<< HEAD
     * @return Outline
     */
    public function getOutline()
    {
        return $this->outline;
    }

    /**
     * @param Outline $outline
     * @return Axis
     */
    public function setOutline($outline)
    {
        $this->outline = $outline;
=======
     * @return int|null
     */
    public function getMinBounds()
    {
        return $this->minBounds;
    }

    /**
     * @param int|null $minBounds
     * @return Axis
     */
    public function setMinBounds($minBounds = null)
    {
        $this->minBounds = is_null($minBounds) ? null : (int) $minBounds;
        return $this;
    }

    /**
     * @return int|null
     */
    public function getMaxBounds()
    {
        return $this->maxBounds;
    }

    /**
     * @param int|null $maxBounds
     * @return Axis
     */
    public function setMaxBounds($maxBounds = null)
    {
        $this->maxBounds = is_null($maxBounds) ? null : (int) $maxBounds;
>>>>>>> 89b566dc
        return $this;
    }

    /**
     * Get hash code
     *
     * @return string Hash code
     */
    public function getHashCode()
    {
        return md5($this->title . $this->formatCode . __CLASS__);
    }

    /**
     * Hash index
     *
     * @var string
     */
    private $hashIndex;

    /**
     * Get hash index
     *
     * Note that this index may vary during script execution! Only reliable moment is
     * while doing a write of a workbook and when changes are not allowed.
     *
     * @return string Hash index
     */
    public function getHashIndex()
    {
        return $this->hashIndex;
    }

    /**
     * Set hash index
     *
     * Note that this index may vary during script execution! Only reliable moment is
     * while doing a write of a workbook and when changes are not allowed.
     *
     * @param string $value Hash index
     */
    public function setHashIndex($value)
    {
        $this->hashIndex = $value;
        return $this;
    }
}<|MERGE_RESOLUTION|>--- conflicted
+++ resolved
@@ -61,20 +61,19 @@
     protected $minorGridlines;
 
     /**
-<<<<<<< HEAD
+     * @var int
+     */
+    protected $minBounds;
+
+    /**
+     * @var int
+     */
+    protected $maxBounds;
+
+    /**
      * @var Outline
      */
     protected $outline;
-=======
-     * @var int
-     */
-    protected $minBounds;
-
-    /**
-     * @var int
-     */
-    protected $maxBounds;
->>>>>>> 89b566dc
 
     /**
      * Create a new \PhpOffice\PhpPresentation\Shape\Chart\Axis instance
@@ -85,7 +84,6 @@
     {
         $this->title = $title;
         $this->font  = new Font();
-        $this->outline = new Outline();
     }
 
     /**
@@ -194,7 +192,42 @@
     }
 
     /**
-<<<<<<< HEAD
+     * @return int|null
+     */
+    public function getMinBounds()
+    {
+        return $this->minBounds;
+    }
+
+    /**
+     * @param int|null $minBounds
+     * @return Axis
+     */
+    public function setMinBounds($minBounds = null)
+    {
+        $this->minBounds = is_null($minBounds) ? null : (int) $minBounds;
+        return $this;
+    }
+
+    /**
+     * @return int|null
+     */
+    public function getMaxBounds()
+    {
+        return $this->maxBounds;
+    }
+
+    /**
+     * @param int|null $maxBounds
+     * @return Axis
+     */
+    public function setMaxBounds($maxBounds = null)
+    {
+        $this->maxBounds = is_null($maxBounds) ? null : (int) $maxBounds;
+        return $this;
+    }
+
+    /**
      * @return Outline
      */
     public function getOutline()
@@ -209,40 +242,6 @@
     public function setOutline($outline)
     {
         $this->outline = $outline;
-=======
-     * @return int|null
-     */
-    public function getMinBounds()
-    {
-        return $this->minBounds;
-    }
-
-    /**
-     * @param int|null $minBounds
-     * @return Axis
-     */
-    public function setMinBounds($minBounds = null)
-    {
-        $this->minBounds = is_null($minBounds) ? null : (int) $minBounds;
-        return $this;
-    }
-
-    /**
-     * @return int|null
-     */
-    public function getMaxBounds()
-    {
-        return $this->maxBounds;
-    }
-
-    /**
-     * @param int|null $maxBounds
-     * @return Axis
-     */
-    public function setMaxBounds($maxBounds = null)
-    {
-        $this->maxBounds = is_null($maxBounds) ? null : (int) $maxBounds;
->>>>>>> 89b566dc
         return $this;
     }
 
