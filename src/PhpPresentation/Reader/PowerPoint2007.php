--- conflicted
+++ resolved
@@ -258,10 +258,6 @@
                        //var_export($oNode->tagName);
                 }
             }
-<<<<<<< HEAD
-
-=======
->>>>>>> aa54de34
             // Layout
             $oLayoutPack = new TemplateBased($this->filename);
             $oSlide = $this->oPhpPresentation->getActiveSlide();
