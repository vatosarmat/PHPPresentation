--- conflicted
+++ resolved
@@ -63,24 +63,19 @@
         }
 
         // Write drawing relationships?
-<<<<<<< HEAD
         $relId = $this->writeDrawingRelations($oMasterSlide, $objWriter, ++$relId);
-=======
-
-        $this->writeDrawingRelations($oMasterSlide, $objWriter, $relId);
 
         // Write background relationships?
         $oBackground = $oMasterSlide->getBackground();
         if ($oBackground instanceof Image) {
-            $this->writeRelationship($objWriter, ++$relId, 'http://schemas.openxmlformats.org/officeDocument/2006/relationships/image', '../media/' . $oBackground->getIndexedFilename($oMasterSlide->getRelsIndex()));
+            $this->writeRelationship($objWriter, $relId, 'http://schemas.openxmlformats.org/officeDocument/2006/relationships/image', '../media/' . $oBackground->getIndexedFilename($oMasterSlide->getRelsIndex()));
             $oBackground->relationId = 'rId' . $relId;
         }
->>>>>>> f5852aba
 
         // TODO: Write hyperlink relationships?
         // TODO: Write comment relationships
         // Relationship theme/theme1.xml
-        $this->writeRelationship($objWriter, $relId, 'http://schemas.openxmlformats.org/officeDocument/2006/relationships/theme', '../theme/theme' . $oMasterSlide->getRelsIndex() . '.xml');
+        $this->writeRelationship($objWriter, ++$relId, 'http://schemas.openxmlformats.org/officeDocument/2006/relationships/theme', '../theme/theme' . $oMasterSlide->getRelsIndex() . '.xml');
         $objWriter->endElement();
         // Return
         return $objWriter->getData();
