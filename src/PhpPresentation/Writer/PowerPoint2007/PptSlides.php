<?php

namespace PhpOffice\PhpPresentation\Writer\PowerPoint2007;

use PhpOffice\Common\Drawing as CommonDrawing;
use PhpOffice\Common\Text;
use PhpOffice\Common\XMLWriter;
use PhpOffice\PhpPresentation\Shape\AbstractDrawing;
use PhpOffice\PhpPresentation\Shape\Chart as ShapeChart;
use PhpOffice\PhpPresentation\Shape\Comment;
use PhpOffice\PhpPresentation\Shape\Drawing as ShapeDrawing;
use PhpOffice\PhpPresentation\Shape\Group;
use PhpOffice\PhpPresentation\Shape\Line;
use PhpOffice\PhpPresentation\Shape\Media;
use PhpOffice\PhpPresentation\Shape\RichText;
use PhpOffice\PhpPresentation\Shape\RichText\BreakElement;
use PhpOffice\PhpPresentation\Shape\RichText\Run;
use PhpOffice\PhpPresentation\Shape\RichText\TextElement;
use PhpOffice\PhpPresentation\Shape\Table as ShapeTable;
use PhpOffice\PhpPresentation\Slide;
use PhpOffice\PhpPresentation\Slide\Background\Image;
use PhpOffice\PhpPresentation\Slide\Note;
use PhpOffice\PhpPresentation\Slide\Transition;
use PhpOffice\PhpPresentation\Style\Alignment;
use PhpOffice\PhpPresentation\Style\Bullet;
use PhpOffice\PhpPresentation\Style\Border;
use PhpOffice\PhpPresentation\Style\Color;

class PptSlides extends AbstractSlide
{
    /**
     * Add slides (drawings, ...) and slide relationships (drawings, ...)
     * @return \PhpOffice\Common\Adapter\Zip\ZipInterface
     */
    public function render()
    {
        foreach ($this->oPresentation->getAllSlides() as $idx => $oSlide) {
            $this->oZip->addFromString('ppt/slides/_rels/slide' . ($idx + 1) . '.xml.rels', $this->writeSlideRelationships($oSlide));
            $this->oZip->addFromString('ppt/slides/slide' . ($idx + 1) . '.xml', $this->writeSlide($oSlide));

            // Add note slide
            if ($oSlide->getNote()->getShapeCollection()->count() > 0) {
                $this->oZip->addFromString('ppt/notesSlides/notesSlide' . ($idx + 1) . '.xml', $this->writeNote($oSlide->getNote()));
            }

            // Add background image slide
            $oBkgImage = $oSlide->getBackground();
            if ($oBkgImage instanceof Image) {
                $this->oZip->addFromString('ppt/media/'.$oBkgImage->getIndexedFilename($idx), file_get_contents($oBkgImage->getPath()));
            }
        }

        return $this->oZip;
    }

    /**
     * Write slide relationships to XML format
     *
     * @param  \PhpOffice\PhpPresentation\Slide $pSlide
     * @return string              XML Output
     * @throws \Exception
     */
    protected function writeSlideRelationships(Slide $pSlide)
    {
        //@todo Group all getShapeCollection()->getIterator

        // Create XML writer
        $objWriter = new XMLWriter(XMLWriter::STORAGE_MEMORY);

        // XML header
        $objWriter->startDocument('1.0', 'UTF-8', 'yes');

        // Relationships
        $objWriter->startElement('Relationships');
        $objWriter->writeAttribute('xmlns', 'http://schemas.openxmlformats.org/package/2006/relationships');

        // Starting relation id
        $relId = 1;
        $idxSlide = $pSlide->getParent()->getIndex($pSlide);

        // Write slideLayout relationship
        $layoutId = 1;
        if ($pSlide->getSlideLayout()) {
            $layoutId = $pSlide->getSlideLayout()->layoutNr;
        }
        $this->writeRelationship($objWriter, $relId, 'http://schemas.openxmlformats.org/officeDocument/2006/relationships/slideLayout', '../slideLayouts/slideLayout' . $layoutId . '.xml');
        ++$relId;

        // Write drawing relationships?
        if ($pSlide->getShapeCollection()->count() > 0) {
            // Loop trough images and write relationships
            $iterator = $pSlide->getShapeCollection()->getIterator();
            while ($iterator->valid()) {
                if ($iterator->current() instanceof Media) {
                    // Write relationship for image drawing
                    $iterator->current()->relationId = 'rId' . $relId;
                    $this->writeRelationship($objWriter, $relId, 'http://schemas.openxmlformats.org/officeDocument/2006/relationships/video', '../media/' . $iterator->current()->getIndexedFilename());
                    ++$relId;
                    $this->writeRelationship($objWriter, $relId, 'http://schemas.microsoft.com/office/2007/relationships/media', '../media/' . $iterator->current()->getIndexedFilename());
                    ++$relId;
                } elseif ($iterator->current() instanceof ShapeDrawing\AbstractDrawingAdapter) {
                    // Write relationship for image drawing
                    $this->writeRelationship($objWriter, $relId, 'http://schemas.openxmlformats.org/officeDocument/2006/relationships/image', '../media/' . $iterator->current()->getIndexedFilename());
                    $iterator->current()->relationId = 'rId' . $relId;
                    ++$relId;
                } elseif ($iterator->current() instanceof ShapeChart) {
                    // Write relationship for chart drawing
                    $this->writeRelationship($objWriter, $relId, 'http://schemas.openxmlformats.org/officeDocument/2006/relationships/chart', '../charts/' . $iterator->current()->getIndexedFilename());

                    $iterator->current()->relationId = 'rId' . $relId;

                    ++$relId;
                } elseif ($iterator->current() instanceof Group) {
                    $iterator2 = $iterator->current()->getShapeCollection()->getIterator();
                    while ($iterator2->valid()) {
                        if ($iterator2->current() instanceof Media) {
                            // Write relationship for image drawing
                            $iterator2->current()->relationId = 'rId' . $relId;
                            $this->writeRelationship($objWriter, $relId, 'http://schemas.openxmlformats.org/officeDocument/2006/relationships/video', '../media/' . $iterator->current()->getIndexedFilename());
                            ++$relId;
                            $this->writeRelationship($objWriter, $relId, 'http://schemas.microsoft.com/office/2007/relationships/media', '../media/' . $iterator->current()->getIndexedFilename());
                            ++$relId;
                        } elseif ($iterator2->current() instanceof ShapeDrawing\AbstractDrawingAdapter) {
                            // Write relationship for image drawing
                            $this->writeRelationship($objWriter, $relId, 'http://schemas.openxmlformats.org/officeDocument/2006/relationships/image', '../media/' . $iterator2->current()->getIndexedFilename());
                            $iterator2->current()->relationId = 'rId' . $relId;

                            ++$relId;
                        } elseif ($iterator2->current() instanceof ShapeChart) {
                            // Write relationship for chart drawing
                            $this->writeRelationship($objWriter, $relId, 'http://schemas.openxmlformats.org/officeDocument/2006/relationships/chart', '../charts/' . $iterator2->current()->getIndexedFilename());
                            $iterator2->current()->relationId = 'rId' . $relId;

                            ++$relId;
                        }
                        $iterator2->next();
                    }
                }

                $iterator->next();
            }
        }

        // Write background relationships?
        $oBackground = $pSlide->getBackground();
        if ($oBackground instanceof Image) {
            $this->writeRelationship($objWriter, $relId, 'http://schemas.openxmlformats.org/officeDocument/2006/relationships/image', '../media/' . $oBackground->getIndexedFilename($idxSlide));
            $oBackground->relationId = 'rId' . $relId;
            ++$relId;
        }

        // Write hyperlink relationships?
        if ($pSlide->getShapeCollection()->count() > 0) {
            // Loop trough hyperlinks and write relationships
            $iterator = $pSlide->getShapeCollection()->getIterator();
            while ($iterator->valid()) {
                // Hyperlink on shape
                if ($iterator->current()->hasHyperlink()) {
                    // Write relationship for hyperlink
                    $hyperlink               = $iterator->current()->getHyperlink();
                    $hyperlink->relationId = 'rId' . $relId;

                    if (!$hyperlink->isInternal()) {
                        $this->writeRelationship($objWriter, $relId, 'http://schemas.openxmlformats.org/officeDocument/2006/relationships/hyperlink', $hyperlink->getUrl(), 'External');
                    } else {
                        $this->writeRelationship($objWriter, $relId, 'http://schemas.openxmlformats.org/officeDocument/2006/relationships/slide', 'slide' . $hyperlink->getSlideNumber() . '.xml');
                    }

                    ++$relId;
                }

                // Hyperlink on rich text run
                if ($iterator->current() instanceof RichText) {
                    foreach ($iterator->current()->getParagraphs() as $paragraph) {
                        foreach ($paragraph->getRichTextElements() as $element) {
                            if ($element instanceof Run || $element instanceof RunTextElement) {
                                if ($element->hasHyperlink()) {
                                    // Write relationship for hyperlink
                                    $hyperlink               = $element->getHyperlink();
                                    $hyperlink->relationId = 'rId' . $relId;

                                    if (!$hyperlink->isInternal()) {
                                        $this->writeRelationship($objWriter, $relId, 'http://schemas.openxmlformats.org/officeDocument/2006/relationships/hyperlink', $hyperlink->getUrl(), 'External');
                                    } else {
                                        $this->writeRelationship($objWriter, $relId, 'http://schemas.openxmlformats.org/officeDocument/2006/relationships/slide', 'slide' . $hyperlink->getSlideNumber() . '.xml');
                                    }

                                    ++$relId;
                                }
                            }
                        }
                    }
                }

                // Hyperlink in table
                if ($iterator->current() instanceof ShapeTable) {
                    // Rows
                    $countRows = count($iterator->current()->getRows());
                    for ($row = 0; $row < $countRows; $row++) {
                        // Cells in rows
                        $countCells = count($iterator->current()->getRow($row)->getCells());
                        for ($cell = 0; $cell < $countCells; $cell++) {
                            $currentCell = $iterator->current()->getRow($row)->getCell($cell);
                            // Paragraphs in cell
                            foreach ($currentCell->getParagraphs() as $paragraph) {
                                // RichText in paragraph
                                foreach ($paragraph->getRichTextElements() as $element) {
                                    // Run or Text in RichText
                                    if ($element instanceof Run || $element instanceof TextElement) {
                                        if ($element->hasHyperlink()) {
                                            // Write relationship for hyperlink
                                            $hyperlink               = $element->getHyperlink();
                                            $hyperlink->relationId = 'rId' . $relId;

                                            if (!$hyperlink->isInternal()) {
                                                $this->writeRelationship($objWriter, $relId, 'http://schemas.openxmlformats.org/officeDocument/2006/relationships/hyperlink', $hyperlink->getUrl(), 'External');
                                            } else {
                                                $this->writeRelationship($objWriter, $relId, 'http://schemas.openxmlformats.org/officeDocument/2006/relationships/slide', 'slide' . $hyperlink->getSlideNumber() . '.xml');
                                            }

                                            ++$relId;
                                        }
                                    }
                                }
                            }
                        }
                    }
                }

                if ($iterator->current() instanceof Group) {
                    $iterator2 = $pSlide->getShapeCollection()->getIterator();
                    while ($iterator2->valid()) {
                        // Hyperlink on shape
                        if ($iterator2->current()->hasHyperlink()) {
                            // Write relationship for hyperlink
                            $hyperlink             = $iterator2->current()->getHyperlink();
                            $hyperlink->relationId = 'rId' . $relId;

                            if (!$hyperlink->isInternal()) {
                                $this->writeRelationship($objWriter, $relId, 'http://schemas.openxmlformats.org/officeDocument/2006/relationships/hyperlink', $hyperlink->getUrl(), 'External');
                            } else {
                                $this->writeRelationship($objWriter, $relId, 'http://schemas.openxmlformats.org/officeDocument/2006/relationships/slide', 'slide' . $hyperlink->getSlideNumber() . '.xml');
                            }

                            ++$relId;
                        }

                        // Hyperlink on rich text run
                        if ($iterator2->current() instanceof RichText) {
                            foreach ($iterator2->current()->getParagraphs() as $paragraph) {
                                foreach ($paragraph->getRichTextElements() as $element) {
                                    if ($element instanceof Run || $element instanceof TextElement) {
                                        if ($element->hasHyperlink()) {
                                            // Write relationship for hyperlink
                                            $hyperlink              = $element->getHyperlink();
                                            $hyperlink->relationId = 'rId' . $relId;

                                            if (!$hyperlink->isInternal()) {
                                                $this->writeRelationship($objWriter, $relId, 'http://schemas.openxmlformats.org/officeDocument/2006/relationships/hyperlink', $hyperlink->getUrl(), 'External');
                                            } else {
                                                $this->writeRelationship($objWriter, $relId, 'http://schemas.openxmlformats.org/officeDocument/2006/relationships/slide', 'slide' . $hyperlink->getSlideNumber() . '.xml');
                                            }

                                            ++$relId;
                                        }
                                    }
                                }
                            }
                        }

                        // Hyperlink in table
                        if ($iterator2->current() instanceof ShapeTable) {
                            // Rows
                            $countRows = count($iterator2->current()->getRows());
                            for ($row = 0; $row < $countRows; $row++) {
                                // Cells in rows
                                $countCells = count($iterator2->current()->getRow($row)->getCells());
                                for ($cell = 0; $cell < $countCells; $cell++) {
                                    $currentCell = $iterator2->current()->getRow($row)->getCell($cell);
                                    // Paragraphs in cell
                                    foreach ($currentCell->getParagraphs() as $paragraph) {
                                        // RichText in paragraph
                                        foreach ($paragraph->getRichTextElements() as $element) {
                                            // Run or Text in RichText
                                            if ($element instanceof Run || $element instanceof TextElement) {
                                                if ($element->hasHyperlink()) {
                                                    // Write relationship for hyperlink
                                                    $hyperlink               = $element->getHyperlink();
                                                    $hyperlink->relationId = 'rId' . $relId;

                                                    if (!$hyperlink->isInternal()) {
                                                        $this->writeRelationship($objWriter, $relId, 'http://schemas.openxmlformats.org/officeDocument/2006/relationships/hyperlink', $hyperlink->getUrl(), 'External');
                                                    } else {
                                                        $this->writeRelationship($objWriter, $relId, 'http://schemas.openxmlformats.org/officeDocument/2006/relationships/slide', 'slide' . $hyperlink->getSlideNumber() . '.xml');
                                                    }

                                                    ++$relId;
                                                }
                                            }
                                        }
                                    }
                                }
                            }
                        }

                        $iterator2->next();
                    }
                }

                $iterator->next();
            }
        }

        // Write comment relationships
        if ($pSlide->getShapeCollection()->count() > 0) {
            $hasSlideComment = false;

            // Loop trough images and write relationships
            $iterator = $pSlide->getShapeCollection()->getIterator();
            while ($iterator->valid()) {
                if ($iterator->current() instanceof Comment) {
                    $hasSlideComment = true;
                    break;
                } elseif ($iterator->current() instanceof Group) {
                    $iterator2 = $iterator->current()->getShapeCollection()->getIterator();
                    while ($iterator2->valid()) {
                        if ($iterator2->current() instanceof Comment) {
                            $hasSlideComment = true;
                            break 2;
                        }
                        $iterator2->next();
                    }
                }

                $iterator->next();
            }

            if ($hasSlideComment) {
                $this->writeRelationship($objWriter, $relId, 'http://schemas.openxmlformats.org/officeDocument/2006/relationships/comments', '../comments/comment'.($idxSlide + 1).'.xml');
                ++$relId;
            }
        }

        if ($pSlide->getNote()->getShapeCollection()->count() > 0) {
            $this->writeRelationship($objWriter, $relId, 'http://schemas.openxmlformats.org/officeDocument/2006/relationships/notesSlide', '../notesSlides/notesSlide'.($idxSlide + 1).'.xml');
        }

        $objWriter->endElement();

        // Return
        return $objWriter->getData();
    }

    /**
     * Write slide to XML format
     *
     * @param  \PhpOffice\PhpPresentation\Slide $pSlide
     * @return string              XML Output
     * @throws \Exception
     */
    public function writeSlide(Slide $pSlide)
    {
        // Create XML writer
        $objWriter = new XMLWriter(XMLWriter::STORAGE_MEMORY);

        // XML header
        $objWriter->startDocument('1.0', 'UTF-8', 'yes');

        // p:sld
        $objWriter->startElement('p:sld');
        $objWriter->writeAttribute('xmlns:a', 'http://schemas.openxmlformats.org/drawingml/2006/main');
        $objWriter->writeAttribute('xmlns:r', 'http://schemas.openxmlformats.org/officeDocument/2006/relationships');
        $objWriter->writeAttribute('xmlns:p', 'http://schemas.openxmlformats.org/presentationml/2006/main');
        $objWriter->writeAttributeIf(!$pSlide->isVisible(), 'show', 0);

        // p:sld/p:cSld
        $objWriter->startElement('p:cSld');

        // Background
        if ($pSlide->getBackground() instanceof Slide\AbstractBackground) {
            $oBackground = $pSlide->getBackground();
            // p:bg
            $objWriter->startElement('p:bg');

            // p:bgPr
            $objWriter->startElement('p:bgPr');

            if ($oBackground instanceof Slide\Background\Color) {
                // a:solidFill
                $objWriter->startElement('a:solidFill');

                $this->writeColor($objWriter, $oBackground->getColor());

                // > a:solidFill
                $objWriter->endElement();
            }

            if ($oBackground instanceof Slide\Background\Image) {
                // a:blipFill
                $objWriter->startElement('a:blipFill');

                // a:blip
                $objWriter->startElement('a:blip');
                $objWriter->writeAttribute('r:embed', $oBackground->relationId);

                // > a:blipFill
                $objWriter->endElement();

                // a:stretch
                $objWriter->startElement('a:stretch');

                // a:fillRect
                $objWriter->writeElement('a:fillRect');

                // > a:stretch
                $objWriter->endElement();

                // > a:blipFill
                $objWriter->endElement();
            }

            // > p:bgPr
            $objWriter->endElement();

            // > p:bg
            $objWriter->endElement();
        }

        // p:spTree
        $objWriter->startElement('p:spTree');

        // p:nvGrpSpPr
        $objWriter->startElement('p:nvGrpSpPr');

        // p:cNvPr
        $objWriter->startElement('p:cNvPr');
        $objWriter->writeAttribute('id', '1');
        $objWriter->writeAttribute('name', '');
        $objWriter->endElement();

        // p:cNvGrpSpPr
        $objWriter->writeElement('p:cNvGrpSpPr', null);

        // p:nvPr
        $objWriter->writeElement('p:nvPr', null);

        $objWriter->endElement();

        // p:grpSpPr
        $objWriter->startElement('p:grpSpPr');

        // a:xfrm
        $objWriter->startElement('a:xfrm');

        // a:off
        $objWriter->startElement('a:off');
        $objWriter->writeAttribute('x', CommonDrawing::pixelsToEmu($pSlide->getOffsetX()));
        $objWriter->writeAttribute('y', CommonDrawing::pixelsToEmu($pSlide->getOffsetY()));
        $objWriter->endElement(); // a:off

        // a:ext
        $objWriter->startElement('a:ext');
        $objWriter->writeAttribute('cx', CommonDrawing::pixelsToEmu($pSlide->getExtentX()));
        $objWriter->writeAttribute('cy', CommonDrawing::pixelsToEmu($pSlide->getExtentY()));
        $objWriter->endElement(); // a:ext

        // a:chOff
        $objWriter->startElement('a:chOff');
        $objWriter->writeAttribute('x', CommonDrawing::pixelsToEmu($pSlide->getOffsetX()));
        $objWriter->writeAttribute('y', CommonDrawing::pixelsToEmu($pSlide->getOffsetY()));
        $objWriter->endElement(); // a:chOff

        // a:chExt
        $objWriter->startElement('a:chExt');
        $objWriter->writeAttribute('cx', CommonDrawing::pixelsToEmu($pSlide->getExtentX()));
        $objWriter->writeAttribute('cy', CommonDrawing::pixelsToEmu($pSlide->getExtentY()));
        $objWriter->endElement(); // a:chExt

        $objWriter->endElement();

        $objWriter->endElement();

        // Loop shapes
        $this->writeShapeCollection($objWriter, $pSlide->getShapeCollection());

        // TODO
        $objWriter->endElement();

        $objWriter->endElement();

        // p:clrMapOvr
        $objWriter->startElement('p:clrMapOvr');
        // p:clrMapOvr\a:masterClrMapping
        $objWriter->writeElement('a:masterClrMapping', null);
        // ##p:clrMapOvr
        $objWriter->endElement();

        $this->writeSlideTransition($objWriter, $pSlide->getTransition());

        $this->writeSlideAnimations($objWriter, $pSlide);

        $objWriter->endElement();

        // Return
        return $objWriter->getData();
    }

    /**
     * @param XMLWriter $objWriter
     * @param Slide $oSlide
     */
    protected function writeSlideAnimations(XMLWriter $objWriter, Slide $oSlide)
    {
        $arrayAnimations = $oSlide->getAnimations();
        if (empty($arrayAnimations)) {
            return;
        }

        // Variables
        $shapeId = 1;
        $idCount = 1;
        $hashToIdMap = array();
        $arrayAnimationIds = array();

        foreach ($oSlide->getShapeCollection() as $shape) {
            $hashToIdMap[$shape->getHashCode()] = ++$shapeId;
        }
        foreach ($arrayAnimations as $oAnimation) {
            foreach ($oAnimation->getShapeCollection() as $oShape) {
                $arrayAnimationIds[] = $hashToIdMap[$oShape->getHashCode()];
            }
        }

        // p:timing
        $objWriter->startElement('p:timing');
        // p:timing/p:tnLst
        $objWriter->startElement('p:tnLst');
        // p:timing/p:tnLst/p:par
        $objWriter->startElement('p:par');
        // p:timing/p:tnLst/p:par/p:cTn
        $objWriter->startElement('p:cTn');
        $objWriter->writeAttribute('id', $idCount++);
        $objWriter->writeAttribute('dur', 'indefinite');
        $objWriter->writeAttribute('restart', 'never');
        $objWriter->writeAttribute('nodeType', 'tmRoot');
        // p:timing/p:tnLst/p:par/p:cTn/p:childTnLst
        $objWriter->startElement('p:childTnLst');
        // p:timing/p:tnLst/p:par/p:cTn/p:childTnLst/p:seq
        $objWriter->startElement('p:seq');
        $objWriter->writeAttribute('concurrent', '1');
        $objWriter->writeAttribute('nextAc', 'seek');
        // p:timing/p:tnLst/p:par/p:cTn/p:childTnLst/p:seq/p:cTn
        $objWriter->startElement('p:cTn');
        $objWriter->writeAttribute('id', $idCount++);
        $objWriter->writeAttribute('dur', 'indefinite');
        $objWriter->writeAttribute('nodeType', 'mainSeq');
        // p:timing/p:tnLst/p:par/p:cTn/p:childTnLst/p:seq/p:cTn/p:childTnLst
        $objWriter->startElement('p:childTnLst');

        // Each animation has multiple shapes
        foreach ($arrayAnimations as $oAnimation) {
            // p:timing/p:tnLst/p:par/p:cTn/p:childTnLst/p:seq/p:cTn/p:childTnLst/p:par
            $objWriter->startElement('p:par');
            // p:timing/p:tnLst/p:par/p:cTn/p:childTnLst/p:seq/p:cTn/p:childTnLst/p:par/p:cTn
            $objWriter->startElement('p:cTn');
            $objWriter->writeAttribute('id', $idCount++);
            $objWriter->writeAttribute('fill', 'hold');
            // p:timing/p:tnLst/p:par/p:cTn/p:childTnLst/p:seq/p:cTn/p:childTnLst/p:par/p:cTn/p:stCondLst
            $objWriter->startElement('p:stCondLst');
            // p:timing/p:tnLst/p:par/p:cTn/p:childTnLst/p:seq/p:cTn/p:childTnLst/p:par/p:cTn/p:stCondLst/p:cond
            $objWriter->startElement('p:cond');
            $objWriter->writeAttribute('delay', 'indefinite');
            $objWriter->endElement();
            // p:timing/p:tnLst/p:par/p:cTn/p:childTnLst/p:seq/p:cTn/p:childTnLst/p:par/p:cTn\##p:stCondLst
            $objWriter->endElement();
            // p:timing/p:tnLst/p:par/p:cTn/p:childTnLst/p:seq/p:cTn/p:childTnLst/p:par/p:cTn/p:childTnLst
            $objWriter->startElement('p:childTnLst');
            // p:timing/p:tnLst/p:par/p:cTn/p:childTnLst/p:seq/p:cTn/p:childTnLst/p:par/p:cTn/p:childTnLst/p:par
            $objWriter->startElement('p:par');
            // p:timing/p:tnLst/p:par/p:cTn/p:childTnLst/p:seq/p:cTn/p:childTnLst/p:par/p:cTn/p:childTnLst/p:par/p:cTn
            $objWriter->startElement('p:cTn');
            $objWriter->writeAttribute('id', $idCount++);
            $objWriter->writeAttribute('fill', 'hold');
            // p:timing/p:tnLst/p:par/p:cTn/p:childTnLst/p:seq/p:cTn/p:childTnLst/p:par/p:cTn/p:childTnLst/p:par/p:cTn/p:stCondLst
            $objWriter->startElement('p:stCondLst');
            // p:timing/p:tnLst/p:par/p:cTn/p:childTnLst/p:seq/p:cTn/p:childTnLst/p:par/p:cTn/p:childTnLst/p:par/p:cTn/p:stCondLst/p:cond
            $objWriter->startElement('p:cond');
            $objWriter->writeAttribute('delay', '0');
            $objWriter->endElement();
            // p:timing/p:tnLst/p:par/p:cTn/p:childTnLst/p:seq/p:cTn/p:childTnLst/p:par/p:cTn/p:childTnLst/p:par/p:cTn\##p:stCondLst
            $objWriter->endElement();
            // p:timing/p:tnLst/p:par/p:cTn/p:childTnLst/p:seq/p:cTn/p:childTnLst/p:par/p:cTn/p:childTnLst/p:par/p:cTn/p:childTnLst
            $objWriter->startElement('p:childTnLst');

            $firstAnimation = true;
            foreach ($oAnimation->getShapeCollection() as $oShape) {
                $nodeType = $firstAnimation ? 'clickEffect' : 'withEffect';
                $shapeId = $hashToIdMap[$oShape->getHashCode()];

                // p:par
                $objWriter->startElement('p:par');
                // p:par/p:cTn
                $objWriter->startElement('p:cTn');
                $objWriter->writeAttribute('id', $idCount++);
                $objWriter->writeAttribute('presetID', '1');
                $objWriter->writeAttribute('presetClass', 'entr');
                $objWriter->writeAttribute('fill', 'hold');
                $objWriter->writeAttribute('presetSubtype', '0');
                $objWriter->writeAttribute('grpId', '0');
                $objWriter->writeAttribute('nodeType', $nodeType);
                // p:par/p:cTn/p:stCondLst
                $objWriter->startElement('p:stCondLst');
                // p:par/p:cTn/p:stCondLst/p:cond
                $objWriter->startElement('p:cond');
                $objWriter->writeAttribute('delay', '0');
                $objWriter->endElement();
                // p:par/p:cTn\##p:stCondLst
                $objWriter->endElement();
                // p:par/p:cTn/p:childTnLst
                $objWriter->startElement('p:childTnLst');
                // p:par/p:cTn/p:childTnLst/p:set
                $objWriter->startElement('p:set');
                // p:par/p:cTn/p:childTnLst/p:set/p:cBhvr
                $objWriter->startElement('p:cBhvr');
                // p:par/p:cTn/p:childTnLst/p:set/p:cBhvr/p:cTn
                $objWriter->startElement('p:cTn');
                $objWriter->writeAttribute('id', $idCount++);
                $objWriter->writeAttribute('dur', '1');
                $objWriter->writeAttribute('fill', 'hold');
                // p:par/p:cTn/p:childTnLst/p:set/p:cBhvr/p:cTn/p:stCondLst
                $objWriter->startElement('p:stCondLst');
                // p:par/p:cTn/p:childTnLst/p:set/p:cBhvr/p:cTn/p:stCondLst/p:cond
                $objWriter->startElement('p:cond');
                $objWriter->writeAttribute('delay', '0');
                $objWriter->endElement();
                // p:par/p:cTn/p:childTnLst/p:set/p:cBhvr/p:cTn\##p:stCondLst
                $objWriter->endElement();
                // p:par/p:cTn/p:childTnLst/p:set/p:cBhvr\##p:cTn
                $objWriter->endElement();
                // p:par/p:cTn/p:childTnLst/p:set/p:cBhvr/p:tgtEl
                $objWriter->startElement('p:tgtEl');
                // p:par/p:cTn/p:childTnLst/p:set/p:cBhvr/p:tgtEl/p:spTgt
                $objWriter->startElement('p:spTgt');
                $objWriter->writeAttribute('spid', $shapeId);
                $objWriter->endElement();
                // p:par/p:cTn/p:childTnLst/p:set/p:cBhvr\##p:tgtEl
                $objWriter->endElement();
                // p:par/p:cTn/p:childTnLst/p:set/p:cBhvr/p:attrNameLst
                $objWriter->startElement('p:attrNameLst');
                // p:par/p:cTn/p:childTnLst/p:set/p:cBhvr/p:attrNameLst/p:attrName
                $objWriter->writeElement('p:attrName', 'style.visibility');
                // p:par/p:cTn/p:childTnLst/p:set/p:cBhvr\##p:attrNameLst
                $objWriter->endElement();
                // p:par/p:cTn/p:childTnLst/p:set\##p:cBhvr
                $objWriter->endElement();
                // p:par/p:cTn/p:childTnLst/p:set/p:to
                $objWriter->startElement('p:to');
                // p:par/p:cTn/p:childTnLst/p:set/p:to/p:strVal
                $objWriter->startElement('p:strVal');
                $objWriter->writeAttribute('val', 'visible');
                $objWriter->endElement();
                // p:par/p:cTn/p:childTnLst/p:set\##p:to
                $objWriter->endElement();
                // p:par/p:cTn/p:childTnLst\##p:set
                $objWriter->endElement();
                // p:par/p:cTn\##p:childTnLst
                $objWriter->endElement();
                // p:par\##p:cTn
                $objWriter->endElement();
                // ##p:par
                $objWriter->endElement();

                $firstAnimation = false;
            }

            // p:timing/p:tnLst/p:par/p:cTn/p:childTnLst/p:seq/p:cTn/p:childTnLst/p:par/p:cTn/p:childTnLst/p:par/p:cTn\##p:childTnLst
            $objWriter->endElement();
            // p:timing/p:tnLst/p:par/p:cTn/p:childTnLst/p:seq/p:cTn/p:childTnLst/p:par/p:cTn/p:childTnLst/p:par\##p:cTn
            $objWriter->endElement();
            // p:timing/p:tnLst/p:par/p:cTn/p:childTnLst/p:seq/p:cTn/p:childTnLst/p:par/p:cTn/p:childTnLst\##p:par
            $objWriter->endElement();
            // p:timing/p:tnLst/p:par/p:cTn/p:childTnLst/p:seq/p:cTn/p:childTnLst/p:par/p:cTn\##p:childTnLst
            $objWriter->endElement();
            // p:timing/p:tnLst/p:par/p:cTn/p:childTnLst/p:seq/p:cTn/p:childTnLst/p:par\##p:cTn
            $objWriter->endElement();
            // p:timing/p:tnLst/p:par/p:cTn/p:childTnLst/p:seq/p:cTn/p:childTnLst\##p:par
            $objWriter->endElement();
        }

        // p:timing/p:tnLst/p:par/p:cTn/p:childTnLst/p:seq/p:cTn\##p:childTnLst
        $objWriter->endElement();
        // p:timing/p:tnLst/p:par/p:cTn/p:childTnLst/p:seq\##p:cTn
        $objWriter->endElement();
        // p:timing/p:tnLst/p:par/p:cTn/p:childTnLst/p:seq/p:prevCondLst
        $objWriter->startElement('p:prevCondLst');
        // p:timing/p:tnLst/p:par/p:cTn/p:childTnLst/p:seq/p:prevCondLst/p:cond
        $objWriter->startElement('p:cond');
        $objWriter->writeAttribute('evt', 'onPrev');
        $objWriter->writeAttribute('delay', '0');
        // p:timing/p:tnLst/p:par/p:cTn/p:childTnLst/p:seq/p:prevCondLst/p:cond/p:tgtEl
        $objWriter->startElement('p:tgtEl');
        // p:timing/p:tnLst/p:par/p:cTn/p:childTnLst/p:seq/p:prevCondLst/p:cond/p:tgtEl/p:sldTgt
        $objWriter->writeElement('p:sldTgt', null);
        // p:timing/p:tnLst/p:par/p:cTn/p:childTnLst/p:seq/p:prevCondLst/p:cond\##p:tgtEl
        $objWriter->endElement();
        // p:timing/p:tnLst/p:par/p:cTn/p:childTnLst/p:seq/p:prevCondLst\##p:cond
        $objWriter->endElement();
        // p:timing/p:tnLst/p:par/p:cTn/p:childTnLst/p:seq\##p:prevCondLst
        $objWriter->endElement();
        // p:timing/p:tnLst/p:par/p:cTn/p:childTnLst/p:seq/p:nextCondLst
        $objWriter->startElement('p:nextCondLst');
        // p:timing/p:tnLst/p:par/p:cTn/p:childTnLst/p:seq/p:nextCondLst/p:cond
        $objWriter->startElement('p:cond');
        $objWriter->writeAttribute('evt', 'onNext');
        $objWriter->writeAttribute('delay', '0');
        // p:timing/p:tnLst/p:par/p:cTn/p:childTnLst/p:seq/p:nextCondLst/p:cond/p:tgtEl
        $objWriter->startElement('p:tgtEl');
        // p:timing/p:tnLst/p:par/p:cTn/p:childTnLst/p:seq/p:nextCondLst/p:cond/p:tgtEl/p:sldTgt
        $objWriter->writeElement('p:sldTgt', null);
        // p:timing/p:tnLst/p:par/p:cTn/p:childTnLst/p:seq/p:nextCondLst/p:cond\##p:tgtEl
        $objWriter->endElement();
        // p:timing/p:tnLst/p:par/p:cTn/p:childTnLst/p:seq/p:nextCondLst\##p:cond
        $objWriter->endElement();
        // p:timing/p:tnLst/p:par/p:cTn/p:childTnLst/p:seq\##p:nextCondLst
        $objWriter->endElement();
        // p:timing/p:tnLst/p:par/p:cTn/p:childTnLst\##p:seq
        $objWriter->endElement();
        // p:timing/p:tnLst/p:par/p:cTn\##p:childTnLst
        $objWriter->endElement();
        // p:timing/p:tnLst/p:par\##p:cTn
        $objWriter->endElement();
        // p:timing/p:tnLst\##p:par
        $objWriter->endElement();
        // p:timing\##p:tnLst
        $objWriter->endElement();

        // p:timing/p:bldLst
        $objWriter->startElement('p:bldLst');

        // Add in ids of all shapes in this slides animations
        foreach ($arrayAnimationIds as $id) {
            // p:timing/p:bldLst/p:bldP
            $objWriter->startElement('p:bldP');
            $objWriter->writeAttribute('spid', $id);
            $objWriter->writeAttribute('grpId', 0);
            $objWriter->endELement();
        }

        // p:timing\##p:bldLst
        $objWriter->endElement();

        // ##p:timing
        $objWriter->endElement();
    }

    /**
     * Write group
     *
     * @param \PhpOffice\Common\XMLWriter $objWriter XML Writer
     * @param \PhpOffice\PhpPresentation\Shape\Group $group
     * @param  int $shapeId
     */
    protected function writeShapeGroup(XMLWriter $objWriter, Group $group, &$shapeId)
    {
        // p:grpSp
        $objWriter->startElement('p:grpSp');

        // p:nvGrpSpPr
        $objWriter->startElement('p:nvGrpSpPr');

        // p:cNvPr
        $objWriter->startElement('p:cNvPr');
        $objWriter->writeAttribute('name', 'Group '.$shapeId++);
        $objWriter->writeAttribute('id', $shapeId);
        $objWriter->endElement(); // p:cNvPr
        // NOTE: Re: $shapeId This seems to be how PowerPoint 2010 does business.

        // p:cNvGrpSpPr
        $objWriter->writeElement('p:cNvGrpSpPr', null);

        // p:nvPr
        $objWriter->writeElement('p:nvPr', null);

        $objWriter->endElement(); // p:nvGrpSpPr

        // p:grpSpPr
        $objWriter->startElement('p:grpSpPr');

        // a:xfrm
        $objWriter->startElement('a:xfrm');

        // a:off
        $objWriter->startElement('a:off');
        $objWriter->writeAttribute('x', CommonDrawing::pixelsToEmu($group->getOffsetX()));
        $objWriter->writeAttribute('y', CommonDrawing::pixelsToEmu($group->getOffsetY()));
        $objWriter->endElement(); // a:off

        // a:ext
        $objWriter->startElement('a:ext');
        $objWriter->writeAttribute('cx', CommonDrawing::pixelsToEmu($group->getExtentX()));
        $objWriter->writeAttribute('cy', CommonDrawing::pixelsToEmu($group->getExtentY()));
        $objWriter->endElement(); // a:ext

        // a:chOff
        $objWriter->startElement('a:chOff');
        $objWriter->writeAttribute('x', CommonDrawing::pixelsToEmu($group->getOffsetX()));
        $objWriter->writeAttribute('y', CommonDrawing::pixelsToEmu($group->getOffsetY()));
        $objWriter->endElement(); // a:chOff

        // a:chExt
        $objWriter->startElement('a:chExt');
        $objWriter->writeAttribute('cx', CommonDrawing::pixelsToEmu($group->getExtentX()));
        $objWriter->writeAttribute('cy', CommonDrawing::pixelsToEmu($group->getExtentY()));
        $objWriter->endElement(); // a:chExt

        $objWriter->endElement(); // a:xfrm

        $objWriter->endElement(); // p:grpSpPr

        $this->writeShapeCollection($objWriter, $group->getShapeCollection(), $shapeId);
        $objWriter->endElement(); // p:grpSp
    }

    /**
     * Write chart
     *
     * @param \PhpOffice\Common\XMLWriter $objWriter XML Writer
     * @param \PhpOffice\PhpPresentation\Shape\Chart $shape
     * @param  int $shapeId
     */
    protected function writeShapeChart(XMLWriter $objWriter, ShapeChart $shape, $shapeId)
    {
        // p:graphicFrame
        $objWriter->startElement('p:graphicFrame');

        // p:nvGraphicFramePr
        $objWriter->startElement('p:nvGraphicFramePr');

        // p:cNvPr
        $objWriter->startElement('p:cNvPr');
        $objWriter->writeAttribute('id', $shapeId);
        $objWriter->writeAttribute('name', $shape->getName());
        $objWriter->writeAttribute('descr', $shape->getDescription());
        $objWriter->endElement();

        // p:cNvGraphicFramePr
        $objWriter->writeElement('p:cNvGraphicFramePr', null);

        // p:nvPr
        $objWriter->startElement('p:nvPr');
        if ($shape->isPlaceholder()) {
            $objWriter->startElement('p:ph');
            $objWriter->writeAttribute('type', $shape->getPlaceholder()->getType());
            $objWriter->endElement();
        }
        $objWriter->endElement();

        $objWriter->endElement();

        // p:xfrm
        $objWriter->startElement('p:xfrm');
        $objWriter->writeAttributeIf($shape->getRotation() != 0, 'rot', CommonDrawing::degreesToAngle($shape->getRotation()));

        // a:off
        $objWriter->startElement('a:off');
        $objWriter->writeAttribute('x', CommonDrawing::pixelsToEmu($shape->getOffsetX()));
        $objWriter->writeAttribute('y', CommonDrawing::pixelsToEmu($shape->getOffsetY()));
        $objWriter->endElement();

        // a:ext
        $objWriter->startElement('a:ext');
        $objWriter->writeAttribute('cx', CommonDrawing::pixelsToEmu($shape->getWidth()));
        $objWriter->writeAttribute('cy', CommonDrawing::pixelsToEmu($shape->getHeight()));
        $objWriter->endElement();

        $objWriter->endElement();

        // a:graphic
        $objWriter->startElement('a:graphic');

        // a:graphicData
        $objWriter->startElement('a:graphicData');
        $objWriter->writeAttribute('uri', 'http://schemas.openxmlformats.org/drawingml/2006/chart');

        // c:chart
        $objWriter->startElement('c:chart');
        $objWriter->writeAttribute('xmlns:c', 'http://schemas.openxmlformats.org/drawingml/2006/chart');
        $objWriter->writeAttribute('xmlns:r', 'http://schemas.openxmlformats.org/officeDocument/2006/relationships');
        $objWriter->writeAttribute('r:id', $shape->relationId);
        $objWriter->endElement();

        $objWriter->endElement();

        $objWriter->endElement();

        $objWriter->endElement();
    }

    /**
     * Write pic
     *
     * @param  \PhpOffice\Common\XMLWriter  $objWriter XML Writer
     * @param  \PhpOffice\PhpPresentation\Shape\Drawing\AbstractDrawingAdapter $shape
     * @param  int $shapeId
     * @throws \Exception
     */
    protected function writeShapeDrawing(XMLWriter $objWriter, ShapeDrawing\AbstractDrawingAdapter $shape, $shapeId)
    {
        // p:pic
        $objWriter->startElement('p:pic');

        // p:nvPicPr
        $objWriter->startElement('p:nvPicPr');

        // p:cNvPr
        $objWriter->startElement('p:cNvPr');
        $objWriter->writeAttribute('id', $shapeId);
        $objWriter->writeAttribute('name', $shape->getName());
        $objWriter->writeAttribute('descr', $shape->getDescription());

        // a:hlinkClick
        if ($shape->hasHyperlink()) {
            $this->writeHyperlink($objWriter, $shape);
        }

        $objWriter->endElement();

        // p:cNvPicPr
        $objWriter->startElement('p:cNvPicPr');

        // a:picLocks
        $objWriter->startElement('a:picLocks');
        $objWriter->writeAttribute('noChangeAspect', '1');
        $objWriter->endElement();

        $objWriter->endElement();

        // p:nvPr
        $objWriter->startElement('p:nvPr');
        // PlaceHolder
        if ($shape->isPlaceholder()) {
            $objWriter->startElement('p:ph');
            $objWriter->writeAttribute('type', $shape->getPlaceholder()->getType());
            $objWriter->endElement();
        }
        /**
         * @link : https://github.com/stefslon/exportToPPTX/blob/master/exportToPPTX.m#L2128
         */
        if ($shape instanceof Media) {
            // p:nvPr > a:videoFile
            $objWriter->startElement('a:videoFile');
            $objWriter->writeAttribute('r:link', $shape->relationId);
            $objWriter->endElement();
            // p:nvPr > p:extLst
            $objWriter->startElement('p:extLst');
            // p:nvPr > p:extLst > p:ext
            $objWriter->startElement('p:ext');
            $objWriter->writeAttribute('uri', '{DAA4B4D4-6D71-4841-9C94-3DE7FCFB9230}');
            // p:nvPr > p:extLst > p:ext > p14:media
            $objWriter->startElement('p14:media');
            $objWriter->writeAttribute('r:embed', ($shape->relationId + 1));
            $objWriter->writeAttribute('xmlns:p14', 'http://schemas.microsoft.com/office/powerpoint/2010/main');
            // p:nvPr > p:extLst > p:ext > ##p14:media
            $objWriter->endElement();
            // p:nvPr > p:extLst > ##p:ext
            $objWriter->endElement();
            // p:nvPr > ##p:extLst
            $objWriter->endElement();
        }
        // ##p:nvPr
        $objWriter->endElement();
        $objWriter->endElement();

        // p:blipFill
        $objWriter->startElement('p:blipFill');

        // a:blip
        $objWriter->startElement('a:blip');
        $objWriter->writeAttribute('r:embed', $shape->relationId);
        $objWriter->endElement();

        // a:stretch
        $objWriter->startElement('a:stretch');
        $objWriter->writeElement('a:fillRect', null);
        $objWriter->endElement();

        $objWriter->endElement();

        // p:spPr
        $objWriter->startElement('p:spPr');
        // a:xfrm
        $objWriter->startElement('a:xfrm');
        $objWriter->writeAttributeIf($shape->getRotation() != 0, 'rot', CommonDrawing::degreesToAngle($shape->getRotation()));

        // a:off
        $objWriter->startElement('a:off');
        $objWriter->writeAttribute('x', CommonDrawing::pixelsToEmu($shape->getOffsetX()));
        $objWriter->writeAttribute('y', CommonDrawing::pixelsToEmu($shape->getOffsetY()));
        $objWriter->endElement();

        // a:ext
        $objWriter->startElement('a:ext');
        $objWriter->writeAttribute('cx', CommonDrawing::pixelsToEmu($shape->getWidth()));
        $objWriter->writeAttribute('cy', CommonDrawing::pixelsToEmu($shape->getHeight()));
        $objWriter->endElement();

        $objWriter->endElement();

        // a:prstGeom
        $objWriter->startElement('a:prstGeom');
        $objWriter->writeAttribute('prst', 'rect');

        // a:avLst
        $objWriter->writeElement('a:avLst', null);

        $objWriter->endElement();

        $this->writeBorder($objWriter, $shape->getBorder(), '');

        $this->writeShadow($objWriter, $shape->getShadow());

        $objWriter->endElement();

        $objWriter->endElement();
    }

    /**
     * Write txt
     *
     * @param  \PhpOffice\Common\XMLWriter $objWriter XML Writer
     * @param  \PhpOffice\PhpPresentation\Shape\RichText   $shape
     * @param  int                            $shapeId
     * @throws \Exception
     */
    protected function writeShapeText(XMLWriter $objWriter, RichText $shape, $shapeId)
    {
        // p:sp
        $objWriter->startElement('p:sp');

        // p:sp/p:nvSpPr
        $objWriter->startElement('p:nvSpPr');

        // p:sp/p:nvSpPr/p:cNvPr
        $objWriter->startElement('p:cNvPr');
        $objWriter->writeAttribute('id', $shapeId);
        $objWriter->writeAttribute('name', '');

        // Hyperlink
        if ($shape->hasHyperlink()) {
            $this->writeHyperlink($objWriter, $shape);
        }
        // > p:sp/p:nvSpPr
        $objWriter->endElement();

        // p:sp/p:cNvSpPr
        $objWriter->startElement('p:cNvSpPr');
        $objWriter->writeAttribute('txBox', '1');
        $objWriter->endElement();
        // p:sp/p:cNvSpPr/p:nvPr
        $objWriter->startElement('p:nvPr');
        if ($shape->isPlaceholder()) {
            $objWriter->startElement('p:ph');
            $objWriter->writeAttribute('type', $shape->getPlaceholder()->getType());
            $objWriter->endElement();
        }
        $objWriter->endElement();

        // > p:sp/p:cNvSpPr
        $objWriter->endElement();

        // p:sp/p:spPr
        $objWriter->startElement('p:spPr');

        if (!$shape->isPlaceholder()) {
            // p:sp/p:spPr\a:xfrm
            $objWriter->startElement('a:xfrm');
            $objWriter->writeAttributeIf($shape->getRotation() != 0, 'rot', CommonDrawing::degreesToAngle($shape->getRotation()));

            // p:sp/p:spPr\a:xfrm\a:off
            $objWriter->startElement('a:off');
            $objWriter->writeAttribute('x', CommonDrawing::pixelsToEmu($shape->getOffsetX()));
            $objWriter->writeAttribute('y', CommonDrawing::pixelsToEmu($shape->getOffsetY()));
            $objWriter->endElement();

            // p:sp/p:spPr\a:xfrm\a:ext
            $objWriter->startElement('a:ext');
            $objWriter->writeAttribute('cx', CommonDrawing::pixelsToEmu($shape->getWidth()));
            $objWriter->writeAttribute('cy', CommonDrawing::pixelsToEmu($shape->getHeight()));
            $objWriter->endElement();

            // > p:sp/p:spPr\a:xfrm
            $objWriter->endElement();

            // p:sp/p:spPr\a:prstGeom
            $objWriter->startElement('a:prstGeom');
            $objWriter->writeAttribute('prst', 'rect');
            $objWriter->endElement();
        }

        $this->writeFill($objWriter, $shape->getFill());
        $this->writeBorder($objWriter, $shape->getBorder(), '');
        $this->writeShadow($objWriter, $shape->getShadow());

        // > p:sp/p:spPr
        $objWriter->endElement();

        // p:txBody
        $objWriter->startElement('p:txBody');

        // a:bodyPr
        //@link :http://msdn.microsoft.com/en-us/library/documentformat.openxml.drawing.bodyproperties%28v=office.14%29.aspx
        $objWriter->startElement('a:bodyPr');
        if (!$shape->isPlaceholder()) {
            $verticalAlign = $shape->getActiveParagraph()->getAlignment()->getVertical();
            if ($verticalAlign != Alignment::VERTICAL_BASE && $verticalAlign != Alignment::VERTICAL_AUTO) {
                $objWriter->writeAttribute('anchor', $verticalAlign);
            }
            if ($shape->getWrap() != RichText::WRAP_SQUARE) {
                $objWriter->writeAttribute('wrap', $shape->getWrap());
            }
            $objWriter->writeAttribute('rtlCol', '0');

            if ($shape->getHorizontalOverflow() != RichText::OVERFLOW_OVERFLOW) {
                $objWriter->writeAttribute('horzOverflow', $shape->getHorizontalOverflow());
            }
            if ($shape->getVerticalOverflow() != RichText::OVERFLOW_OVERFLOW) {
                $objWriter->writeAttribute('vertOverflow', $shape->getVerticalOverflow());
            }

            if ($shape->isUpright()) {
                $objWriter->writeAttribute('upright', '1');
            }
            if ($shape->isVertical()) {
                $objWriter->writeAttribute('vert', 'vert');
            }

            $objWriter->writeAttribute('bIns', CommonDrawing::pixelsToEmu($shape->getInsetBottom()));
            $objWriter->writeAttribute('lIns', CommonDrawing::pixelsToEmu($shape->getInsetLeft()));
            $objWriter->writeAttribute('rIns', CommonDrawing::pixelsToEmu($shape->getInsetRight()));
            $objWriter->writeAttribute('tIns', CommonDrawing::pixelsToEmu($shape->getInsetTop()));

            if ($shape->getColumns() <> 1) {
                $objWriter->writeAttribute('numCol', $shape->getColumns());
            }

            // a:spAutoFit
            $objWriter->startElement('a:' . $shape->getAutoFit());
            if ($shape->getAutoFit() == RichText::AUTOFIT_NORMAL) {
                if (!is_null($shape->getFontScale())) {
                    $objWriter->writeAttribute('fontScale', (int)($shape->getFontScale() * 1000));
                }
                if (!is_null($shape->getLineSpaceReduction())) {
                    $objWriter->writeAttribute('lnSpcReduction', (int)($shape->getLineSpaceReduction() * 1000));
                }
            }

            $objWriter->endElement();
        }
        $objWriter->endElement();

        // a:lstStyle
        $objWriter->startElement('a:lstStyle');
        $objWriter->endElement();

        // Write paragraphs
        $this->writeParagraphs($objWriter, $shape->getParagraphs(), $shape->isPlaceholder());

        $objWriter->endElement();

        $objWriter->endElement();
    }

    /**
     * Write table
     *
     * @param  \PhpOffice\Common\XMLWriter $objWriter XML Writer
     * @param  \PhpOffice\PhpPresentation\Shape\Table      $shape
     * @param  int                            $shapeId
     * @throws \Exception
     */
    protected function writeShapeTable(XMLWriter $objWriter, ShapeTable $shape, $shapeId)
    {
        // p:graphicFrame
        $objWriter->startElement('p:graphicFrame');

        // p:nvGraphicFramePr
        $objWriter->startElement('p:nvGraphicFramePr');

        // p:cNvPr
        $objWriter->startElement('p:cNvPr');
        $objWriter->writeAttribute('id', $shapeId);
        $objWriter->writeAttribute('name', $shape->getName());
        $objWriter->writeAttribute('descr', $shape->getDescription());

        $objWriter->endElement();

        // p:cNvGraphicFramePr
        $objWriter->startElement('p:cNvGraphicFramePr');

        // a:graphicFrameLocks
        $objWriter->startElement('a:graphicFrameLocks');
        $objWriter->writeAttribute('noGrp', '1');
        $objWriter->endElement();

        $objWriter->endElement();

        // p:nvPr
        $objWriter->startElement('p:nvPr');
        if ($shape->isPlaceholder()) {
            $objWriter->startElement('p:ph');
            $objWriter->writeAttribute('type', $shape->getPlaceholder()->getType());
            $objWriter->endElement();
        }
        $objWriter->endElement();

        $objWriter->endElement();

        // p:xfrm
        $objWriter->startElement('p:xfrm');

        // a:off
        $objWriter->startElement('a:off');
        $objWriter->writeAttribute('x', CommonDrawing::pixelsToEmu($shape->getOffsetX()));
        $objWriter->writeAttribute('y', CommonDrawing::pixelsToEmu($shape->getOffsetY()));
        $objWriter->endElement();

        // a:ext
        $objWriter->startElement('a:ext');
        $objWriter->writeAttribute('cx', CommonDrawing::pixelsToEmu($shape->getWidth()));
        $objWriter->writeAttribute('cy', CommonDrawing::pixelsToEmu($shape->getHeight()));
        $objWriter->endElement();

        $objWriter->endElement();

        // a:graphic
        $objWriter->startElement('a:graphic');

        // a:graphicData
        $objWriter->startElement('a:graphicData');
        $objWriter->writeAttribute('uri', 'http://schemas.openxmlformats.org/drawingml/2006/table');

        // a:tbl
        $objWriter->startElement('a:tbl');

        // a:tblPr
        $objWriter->startElement('a:tblPr');
        $objWriter->writeAttribute('firstRow', '1');
        $objWriter->writeAttribute('bandRow', '1');

        $objWriter->endElement();

        // a:tblGrid
        $objWriter->startElement('a:tblGrid');

        // Write cell widths
        $countCells = count($shape->getRow(0)->getCells());
        for ($cell = 0; $cell < $countCells; $cell++) {
            // a:gridCol
            $objWriter->startElement('a:gridCol');

            // Calculate column width
            $width = $shape->getRow(0)->getCell($cell)->getWidth();
            if ($width == 0) {
                $colCount   = count($shape->getRow(0)->getCells());
                $totalWidth = $shape->getWidth();
                $width      = $totalWidth / $colCount;
            }

            $objWriter->writeAttribute('w', CommonDrawing::pixelsToEmu($width));
            $objWriter->endElement();
        }

        $objWriter->endElement();

        // Colspan / rowspan containers
        $colSpan = array();
        $rowSpan = array();

        // Default border style
        $defaultBorder = new Border();

        // Write rows
        $countRows = count($shape->getRows());
        for ($row = 0; $row < $countRows; $row++) {
            // a:tr
            $objWriter->startElement('a:tr');
            $objWriter->writeAttribute('h', CommonDrawing::pixelsToEmu($shape->getRow($row)->getHeight()));

            // Write cells
            $countCells = count($shape->getRow($row)->getCells());
            for ($cell = 0; $cell < $countCells; $cell++) {
                // Current cell
                $currentCell = $shape->getRow($row)->getCell($cell);

                // Next cell right
                $nextCellRight = $shape->getRow($row)->getCell($cell + 1, true);

                // Next cell below
                $nextRowBelow  = $shape->getRow($row + 1, true);
                $nextCellBelow = null;
                if ($nextRowBelow != null) {
                    $nextCellBelow = $nextRowBelow->getCell($cell, true);
                }

                // a:tc
                $objWriter->startElement('a:tc');
                // Colspan
                if ($currentCell->getColSpan() > 1) {
                    $objWriter->writeAttribute('gridSpan', $currentCell->getColSpan());
                    $colSpan[$row] = $currentCell->getColSpan() - 1;
                } elseif (isset($colSpan[$row]) && $colSpan[$row] > 0) {
                    $colSpan[$row]--;
                    $objWriter->writeAttribute('hMerge', '1');
                }

                // Rowspan
                if ($currentCell->getRowSpan() > 1) {
                    $objWriter->writeAttribute('rowSpan', $currentCell->getRowSpan());
                    $rowSpan[$cell] = $currentCell->getRowSpan() - 1;
                } elseif (isset($rowSpan[$cell]) && $rowSpan[$cell] > 0) {
                    $rowSpan[$cell]--;
                    $objWriter->writeAttribute('vMerge', '1');
                }

                // a:txBody
                $objWriter->startElement('a:txBody');

                // a:bodyPr
                $objWriter->startElement('a:bodyPr');
                $objWriter->writeAttribute('wrap', 'square');
                $objWriter->writeAttribute('rtlCol', '0');

                // a:spAutoFit
                $objWriter->writeElement('a:spAutoFit', null);

                $objWriter->endElement();

                // a:lstStyle
                $objWriter->writeElement('a:lstStyle', null);

                // Write paragraphs
                $this->writeParagraphs($objWriter, $currentCell->getParagraphs());

                $objWriter->endElement();

                // a:tcPr
                $objWriter->startElement('a:tcPr');
                // Alignment (horizontal)
                $firstParagraph  = $currentCell->getParagraph(0);
                $verticalAlign = $firstParagraph->getAlignment()->getVertical();
                if ($verticalAlign != Alignment::VERTICAL_BASE && $verticalAlign != Alignment::VERTICAL_AUTO) {
                    $objWriter->writeAttribute('anchor', $verticalAlign);
                }

                // Determine borders
                $borderLeft         = $currentCell->getBorders()->getLeft();
                $borderRight        = $currentCell->getBorders()->getRight();
                $borderTop          = $currentCell->getBorders()->getTop();
                $borderBottom       = $currentCell->getBorders()->getBottom();
                $borderDiagonalDown = $currentCell->getBorders()->getDiagonalDown();
                $borderDiagonalUp   = $currentCell->getBorders()->getDiagonalUp();

                // Fix PowerPoint implementation
                if (!is_null($nextCellRight) && $nextCellRight->getBorders()->getRight()->getHashCode() != $defaultBorder->getHashCode()) {
                    $borderRight = $nextCellRight->getBorders()->getLeft();
                }
                if (!is_null($nextCellBelow) && $nextCellBelow->getBorders()->getBottom()->getHashCode() != $defaultBorder->getHashCode()) {
                    $borderBottom = $nextCellBelow->getBorders()->getTop();
                }

                // Write borders
                $this->writeBorder($objWriter, $borderLeft, 'L');
                $this->writeBorder($objWriter, $borderRight, 'R');
                $this->writeBorder($objWriter, $borderTop, 'T');
                $this->writeBorder($objWriter, $borderBottom, 'B');
                $this->writeBorder($objWriter, $borderDiagonalDown, 'TlToBr');
                $this->writeBorder($objWriter, $borderDiagonalUp, 'BlToTr');

                // Fill
                $this->writeFill($objWriter, $currentCell->getFill());

                $objWriter->endElement();

                $objWriter->endElement();
            }

            $objWriter->endElement();
        }

        $objWriter->endElement();

        $objWriter->endElement();

        $objWriter->endElement();

        $objWriter->endElement();
    }

    /**
     * Write paragraphs
     *
     * @param  \PhpOffice\Common\XMLWriter           $objWriter  XML Writer
     * @param  \PhpOffice\PhpPresentation\Shape\RichText\Paragraph[] $paragraphs
     * @param  bool $bIsPlaceholder
     * @throws \Exception
     */
    protected function writeParagraphs(XMLWriter $objWriter, $paragraphs, $bIsPlaceholder = false)
    {
        // Loop trough paragraphs
        foreach ($paragraphs as $paragraph) {
            // a:p
            $objWriter->startElement('a:p');

            // a:pPr
            if (!$bIsPlaceholder) {
                $objWriter->startElement('a:pPr');
                $objWriter->writeAttribute('algn', $paragraph->getAlignment()->getHorizontal());
                $objWriter->writeAttribute('fontAlgn', $paragraph->getAlignment()->getVertical());
                $objWriter->writeAttribute('marL', CommonDrawing::pixelsToEmu($paragraph->getAlignment()->getMarginLeft()));
                $objWriter->writeAttribute('marR', CommonDrawing::pixelsToEmu($paragraph->getAlignment()->getMarginRight()));
                $objWriter->writeAttribute('indent', CommonDrawing::pixelsToEmu($paragraph->getAlignment()->getIndent()));
                $objWriter->writeAttribute('lvl', $paragraph->getAlignment()->getLevel());

                $objWriter->startElement('a:lnSpc');
                $objWriter->startElement('a:spcPct');
                $objWriter->writeAttribute('val', $paragraph->getLineSpacing() * 1000);
                $objWriter->endElement();
                $objWriter->endElement();

                // Bullet type specified?
                if ($paragraph->getBulletStyle()->getBulletType() != Bullet::TYPE_NONE) {
                    // Color
                    // a:buClr must be before a:buFont (else PowerPoint crashes at launch)
                    if ($paragraph->getBulletStyle()->getBulletColor() instanceof Color) {
                        $objWriter->startElement('a:buClr');
                        $this->writeColor($objWriter, $paragraph->getBulletStyle()->getBulletColor());
                        $objWriter->endElement();
                    }

                    // a:buFont
                    $objWriter->startElement('a:buFont');
                    $objWriter->writeAttribute('typeface', $paragraph->getBulletStyle()->getBulletFont());
                    $objWriter->endElement();

                    if ($paragraph->getBulletStyle()->getBulletType() == Bullet::TYPE_BULLET) {
                        // a:buChar
                        $objWriter->startElement('a:buChar');
                        $objWriter->writeAttribute('char', $paragraph->getBulletStyle()->getBulletChar());
                        $objWriter->endElement();
                    } elseif ($paragraph->getBulletStyle()->getBulletType() == Bullet::TYPE_NUMERIC) {
                        // a:buAutoNum
                        $objWriter->startElement('a:buAutoNum');
                        $objWriter->writeAttribute('type', $paragraph->getBulletStyle()->getBulletNumericStyle());
                        if ($paragraph->getBulletStyle()->getBulletNumericStartAt() != 1) {
                            $objWriter->writeAttribute('startAt', $paragraph->getBulletStyle()->getBulletNumericStartAt());
                        }
                        $objWriter->endElement();
                    }
                }

<<<<<<< HEAD
                $objWriter->startElement('a:lnSpc');
                $objWriter->startElement('a:spcPct');
                $objWriter->writeAttribute('val', $paragraph->getLineSpacing() . '%');
                $objWriter->endElement();
                $objWriter->endElement();

=======
>>>>>>> 0f4f109d
                $objWriter->endElement();
            }

            // Loop trough rich text elements
            $elements = $paragraph->getRichTextElements();
            foreach ($elements as $element) {
                if ($element instanceof BreakElement) {
                    // a:br
                    $objWriter->writeElement('a:br', null);
                } elseif ($element instanceof Run || $element instanceof TextElement) {
                    // a:r
                    $objWriter->startElement('a:r');

                    // a:rPr
                    if ($element instanceof Run && !$bIsPlaceholder) {
                        // a:rPr
                        $objWriter->startElement('a:rPr');

                        // Lang
                        $objWriter->writeAttribute('lang', ($element->getLanguage() ? $element->getLanguage() : 'en-US'));

                        $objWriter->writeAttributeIf($element->getFont()->isBold(), 'b', '1');
                        $objWriter->writeAttributeIf($element->getFont()->isItalic(), 'i', '1');
                        $objWriter->writeAttributeIf($element->getFont()->isStrikethrough(), 'strike', 'sngStrike');

                        // Size
                        $objWriter->writeAttribute('sz', ($element->getFont()->getSize() * 100));
                        
                        // Character spacing
                        $objWriter->writeAttribute('spc', $element->getFont()->getCharacterSpacing());

                        // Underline
                        $objWriter->writeAttribute('u', $element->getFont()->getUnderline());

                        // Superscript / subscript
                        $objWriter->writeAttributeIf($element->getFont()->isSuperScript(), 'baseline', '30000');
                        $objWriter->writeAttributeIf($element->getFont()->isSubScript(), 'baseline', '-25000');

                        // Color - a:solidFill
                        $objWriter->startElement('a:solidFill');
                        $this->writeColor($objWriter, $element->getFont()->getColor());
                        $objWriter->endElement();

                        // Font - a:latin
                        $objWriter->startElement('a:latin');
                        $objWriter->writeAttribute('typeface', $element->getFont()->getName());
                        $objWriter->endElement();

                        // a:hlinkClick
                        $this->writeHyperlink($objWriter, $element);

                        $objWriter->endElement();
                    }

                    // t
                    $objWriter->startElement('a:t');
                    $objWriter->writeCData(Text::controlCharacterPHP2OOXML($element->getText()));
                    $objWriter->endElement();

                    $objWriter->endElement();
                }
            }

            $objWriter->endElement();
        }
    }

    /**
     * Write Line Shape
     *
     * @param  \PhpOffice\Common\XMLWriter $objWriter XML Writer
     * @param \PhpOffice\PhpPresentation\Shape\Line $shape
     * @param  int $shapeId
     */
    protected function writeShapeLine(XMLWriter $objWriter, Line $shape, $shapeId)
    {
        // p:sp
        $objWriter->startElement('p:cxnSp');

        // p:nvSpPr
        $objWriter->startElement('p:nvCxnSpPr');

        // p:cNvPr
        $objWriter->startElement('p:cNvPr');
        $objWriter->writeAttribute('id', $shapeId);
        $objWriter->writeAttribute('name', '');

        $objWriter->endElement();

        // p:cNvCxnSpPr
        $objWriter->writeElement('p:cNvCxnSpPr', null);

        // p:nvPr
        $objWriter->startElement('p:nvPr');
        if ($shape->isPlaceholder()) {
            $objWriter->startElement('p:ph');
            $objWriter->writeAttribute('type', $shape->getPlaceholder()->getType());
            $objWriter->endElement();
        }
        $objWriter->endElement();

        $objWriter->endElement();

        // p:spPr
        $objWriter->startElement('p:spPr');

        // a:xfrm
        $objWriter->startElement('a:xfrm');

        if ($shape->getWidth() >= 0 && $shape->getHeight() >= 0) {
            // a:off
            $objWriter->startElement('a:off');
            $objWriter->writeAttribute('x', CommonDrawing::pixelsToEmu($shape->getOffsetX()));
            $objWriter->writeAttribute('y', CommonDrawing::pixelsToEmu($shape->getOffsetY()));
            $objWriter->endElement();

            // a:ext
            $objWriter->startElement('a:ext');
            $objWriter->writeAttribute('cx', CommonDrawing::pixelsToEmu($shape->getWidth()));
            $objWriter->writeAttribute('cy', CommonDrawing::pixelsToEmu($shape->getHeight()));
            $objWriter->endElement();
        } elseif ($shape->getWidth() < 0 && $shape->getHeight() < 0) {
            // a:off
            $objWriter->startElement('a:off');
            $objWriter->writeAttribute('x', CommonDrawing::pixelsToEmu($shape->getOffsetX() + $shape->getWidth()));
            $objWriter->writeAttribute('y', CommonDrawing::pixelsToEmu($shape->getOffsetY() + $shape->getHeight()));
            $objWriter->endElement();

            // a:ext
            $objWriter->startElement('a:ext');
            $objWriter->writeAttribute('cx', CommonDrawing::pixelsToEmu(-$shape->getWidth()));
            $objWriter->writeAttribute('cy', CommonDrawing::pixelsToEmu(-$shape->getHeight()));
            $objWriter->endElement();
        } elseif ($shape->getHeight() < 0) {
            $objWriter->writeAttribute('flipV', 1);

            // a:off
            $objWriter->startElement('a:off');
            $objWriter->writeAttribute('x', CommonDrawing::pixelsToEmu($shape->getOffsetX()));
            $objWriter->writeAttribute('y', CommonDrawing::pixelsToEmu($shape->getOffsetY() + $shape->getHeight()));
            $objWriter->endElement();

            // a:ext
            $objWriter->startElement('a:ext');
            $objWriter->writeAttribute('cx', CommonDrawing::pixelsToEmu($shape->getWidth()));
            $objWriter->writeAttribute('cy', CommonDrawing::pixelsToEmu(-$shape->getHeight()));
            $objWriter->endElement();
        } elseif ($shape->getWidth() < 0) {
            $objWriter->writeAttribute('flipV', 1);

            // a:off
            $objWriter->startElement('a:off');
            $objWriter->writeAttribute('x', CommonDrawing::pixelsToEmu($shape->getOffsetX() + $shape->getWidth()));
            $objWriter->writeAttribute('y', CommonDrawing::pixelsToEmu($shape->getOffsetY()));
            $objWriter->endElement();

            // a:ext
            $objWriter->startElement('a:ext');
            $objWriter->writeAttribute('cx', CommonDrawing::pixelsToEmu(-$shape->getWidth()));
            $objWriter->writeAttribute('cy', CommonDrawing::pixelsToEmu($shape->getHeight()));
            $objWriter->endElement();
        }

        $objWriter->endElement();

        // a:prstGeom
        $objWriter->startElement('a:prstGeom');
        $objWriter->writeAttribute('prst', 'line');
        $objWriter->endElement();

        if ($shape->getBorder()->getLineStyle() != Border::LINE_NONE) {
            $this->writeBorder($objWriter, $shape->getBorder(), '');
        }

        $objWriter->endElement();

        $objWriter->endElement();
    }

    /**
     * Write hyperlink
     *
     * @param \PhpOffice\Common\XMLWriter                               $objWriter XML Writer
     * @param \PhpOffice\PhpPresentation\AbstractShape|\PhpOffice\PhpPresentation\Shape\RichText\TextElement $shape
     */
    protected function writeHyperlink(XMLWriter $objWriter, $shape)
    {
        if (!$shape->hasHyperlink()) {
            return;
        }
        // a:hlinkClick
        $objWriter->startElement('a:hlinkClick');
        $objWriter->writeAttribute('r:id', $shape->getHyperlink()->relationId);
        $objWriter->writeAttribute('tooltip', $shape->getHyperlink()->getTooltip());
        if ($shape->getHyperlink()->isInternal()) {
            $objWriter->writeAttribute('action', $shape->getHyperlink()->getUrl());
        }
        $objWriter->endElement();
    }

    /**
     * Write Note Slide
     * @param Note $pNote
     * @throws \Exception
     * @return  string
     */
    protected function writeNote(Note $pNote)
    {
        // Create XML writer
        $objWriter = new XMLWriter(XMLWriter::STORAGE_MEMORY);

        // XML header
        $objWriter->startDocument('1.0', 'UTF-8', 'yes');

        // p:notes
        $objWriter->startElement('p:notes');
        $objWriter->writeAttribute('xmlns:a', 'http://schemas.openxmlformats.org/drawingml/2006/main');
        $objWriter->writeAttribute('xmlns:p', 'http://schemas.openxmlformats.org/presentationml/2006/main');
        $objWriter->writeAttribute('xmlns:r', 'http://schemas.openxmlformats.org/officeDocument/2006/relationships');

        // p:notes/p:cSld
        $objWriter->startElement('p:cSld');

        // p:notes/p:cSld/p:spTree
        $objWriter->startElement('p:spTree');

        // p:notes/p:cSld/p:spTree/p:nvGrpSpPr
        $objWriter->startElement('p:nvGrpSpPr');

        // p:notes/p:cSld/p:spTree/p:nvGrpSpPr/p:cNvPr
        $objWriter->startElement('p:cNvPr');
        $objWriter->writeAttribute('id', '1');
        $objWriter->writeAttribute('name', '');
        $objWriter->endElement();

        // p:notes/p:cSld/p:spTree/p:nvGrpSpPr/p:cNvGrpSpPr
        $objWriter->writeElement('p:cNvGrpSpPr', null);

        // p:notes/p:cSld/p:spTree/p:nvGrpSpPr/p:nvPr
        $objWriter->writeElement('p:nvPr', null);

        // p:notes/p:cSld/p:spTree/p:nvGrpSpPr
        $objWriter->endElement();

        // p:notes/p:cSld/p:spTree/p:grpSpPr
        $objWriter->startElement('p:grpSpPr');

        // p:notes/p:cSld/p:spTree/p:grpSpPr/a:xfrm
        $objWriter->startElement('a:xfrm');

        // p:notes/p:cSld/p:spTree/p:grpSpPr/a:xfrm/a:off
        $objWriter->startElement('a:off');
        $objWriter->writeAttribute('x', CommonDrawing::pixelsToEmu($pNote->getOffsetX()));
        $objWriter->writeAttribute('y', CommonDrawing::pixelsToEmu($pNote->getOffsetY()));
        $objWriter->endElement(); // a:off

        // p:notes/p:cSld/p:spTree/p:grpSpPr/a:xfrm/a:ext
        $objWriter->startElement('a:ext');
        $objWriter->writeAttribute('cx', CommonDrawing::pixelsToEmu($pNote->getExtentX()));
        $objWriter->writeAttribute('cy', CommonDrawing::pixelsToEmu($pNote->getExtentY()));
        $objWriter->endElement(); // a:ext

        // p:notes/p:cSld/p:spTree/p:grpSpPr/a:xfrm/a:chOff
        $objWriter->startElement('a:chOff');
        $objWriter->writeAttribute('x', CommonDrawing::pixelsToEmu($pNote->getOffsetX()));
        $objWriter->writeAttribute('y', CommonDrawing::pixelsToEmu($pNote->getOffsetY()));
        $objWriter->endElement(); // a:chOff

        // p:notes/p:cSld/p:spTree/p:grpSpPr/a:xfrm/a:chExt
        $objWriter->startElement('a:chExt');
        $objWriter->writeAttribute('cx', CommonDrawing::pixelsToEmu($pNote->getExtentX()));
        $objWriter->writeAttribute('cy', CommonDrawing::pixelsToEmu($pNote->getExtentY()));
        $objWriter->endElement(); // a:chExt

        // p:notes/p:cSld/p:spTree/p:grpSpPr/a:xfrm
        $objWriter->endElement();

        // p:notes/p:cSld/p:spTree/p:grpSpPr
        $objWriter->endElement();

        // p:notes/p:cSld/p:spTree/p:sp[1]
        $objWriter->startElement('p:sp');

        // p:notes/p:cSld/p:spTree/p:sp[1]/p:nvSpPr
        $objWriter->startElement('p:nvSpPr');

        // p:notes/p:cSld/p:spTree/p:sp[1]/p:nvSpPr/p:cNvPr
        $objWriter->startElement('p:cNvPr');
        $objWriter->writeAttribute('id', '2');
        $objWriter->writeAttribute('name', 'Slide Image Placeholder 1');
        $objWriter->endElement();

        // p:notes/p:cSld/p:spTree/p:sp[1]/p:nvSpPr/p:cNvSpPr
        $objWriter->startElement('p:cNvSpPr');

        // p:notes/p:cSld/p:spTree/p:sp[1]/p:nvSpPr/p:cNvSpPr/a:spLocks
        $objWriter->startElement('a:spLocks');
        $objWriter->writeAttribute('noGrp', '1');
        $objWriter->writeAttribute('noRot', '1');
        $objWriter->writeAttribute('noChangeAspect', '1');
        $objWriter->endElement();

        // p:notes/p:cSld/p:spTree/p:sp[1]/p:nvSpPr/p:cNvSpPr
        $objWriter->endElement();

        // p:notes/p:cSld/p:spTree/p:sp[1]/p:nvSpPr/p:nvPr
        $objWriter->startElement('p:nvPr');

        // p:notes/p:cSld/p:spTree/p:sp[1]/p:nvSpPr/p:nvPr/p:ph
        $objWriter->startElement('p:ph');
        $objWriter->writeAttribute('type', 'sldImg');
        $objWriter->endElement();

        // p:notes/p:cSld/p:spTree/p:sp[1]/p:nvSpPr/p:nvPr
        $objWriter->endElement();

        // p:notes/p:cSld/p:spTree/p:sp[1]/p:nvSpPr
        $objWriter->endElement();

        // p:notes/p:cSld/p:spTree/p:sp[1]/p:spPr
        $objWriter->startElement('p:spPr');

        // p:notes/p:cSld/p:spTree/p:sp[1]/p:spPr/a:xfrm
        $objWriter->startElement('a:xfrm');

        // p:notes/p:cSld/p:spTree/p:sp[1]/p:spPr/a:xfrm/a:off
        $objWriter->startElement('a:off');
        $objWriter->writeAttribute('x', 0);
        $objWriter->writeAttribute('y', 0);
        $objWriter->endElement();

        // p:notes/p:cSld/p:spTree/p:sp[1]/p:spPr/a:xfrm/a:ext
        $objWriter->startElement('a:ext');
        $objWriter->writeAttribute('cx', CommonDrawing::pixelsToEmu(round($pNote->getExtentX() / 2)));
        $objWriter->writeAttribute('cy', CommonDrawing::pixelsToEmu(round($pNote->getExtentY() / 2)));
        $objWriter->endElement();

        // p:notes/p:cSld/p:spTree/p:sp[1]/p:spPr/a:xfrm
        $objWriter->endElement();

        // p:notes/p:cSld/p:spTree/p:sp[1]/p:spPr/a:prstGeom
        $objWriter->startElement('a:prstGeom');
        $objWriter->writeAttribute('prst', 'rect');

        // p:notes/p:cSld/p:spTree/p:sp[1]/p:spPr/a:prstGeom/a:avLst
        $objWriter->writeElement('a:avLst', null);

        // p:notes/p:cSld/p:spTree/p:sp[1]/p:spPr/a:prstGeom
        $objWriter->endElement();

        // p:notes/p:cSld/p:spTree/p:sp[1]/p:spPr/a:noFill
        $objWriter->writeElement('a:noFill', null);

        // p:notes/p:cSld/p:spTree/p:sp[1]/p:spPr/a:ln
        $objWriter->startElement('a:ln');
        $objWriter->writeAttribute('w', '12700');

        // p:notes/p:cSld/p:spTree/p:sp[1]/p:spPr/a:ln/a:solidFill
        $objWriter->startElement('a:solidFill');

        // p:notes/p:cSld/p:spTree/p:sp[1]/p:spPr/a:ln/a:solidFill/a:prstClr
        $objWriter->startElement('a:prstClr');
        $objWriter->writeAttribute('val', 'black');
        $objWriter->endElement();

        // p:notes/p:cSld/p:spTree/p:sp[1]/p:spPr/a:ln/a:solidFill
        $objWriter->endElement();

        // p:notes/p:cSld/p:spTree/p:sp[1]/p:spPr/a:ln
        $objWriter->endElement();

        // p:notes/p:cSld/p:spTree/p:sp[1]/p:spPr
        $objWriter->endElement();

        // p:notes/p:cSld/p:spTree/p:sp[1]
        $objWriter->endElement();

        // p:notes/p:cSld/p:spTree/p:sp[2]
        $objWriter->startElement('p:sp');

        // p:notes/p:cSld/p:spTree/p:sp[2]/p:nvSpPr
        $objWriter->startElement('p:nvSpPr');

        // p:notes/p:cSld/p:spTree/p:sp[2]/p:nvSpPr/p:cNvPr
        $objWriter->startElement('p:cNvPr');
        $objWriter->writeAttribute('id', '3');
        $objWriter->writeAttribute('name', 'Notes Placeholder');
        $objWriter->endElement();

        // p:notes/p:cSld/p:spTree/p:sp[2]/p:nvSpPr/p:cNvSpPr
        $objWriter->startElement('p:cNvSpPr');

        // p:notes/p:cSld/p:spTree/p:sp[2]/p:nvSpPr/p:cNvSpPr/a:spLocks
        $objWriter->startElement('a:spLocks');
        $objWriter->writeAttribute('noGrp', '1');
        $objWriter->endElement();

        // p:notes/p:cSld/p:spTree/p:sp[2]/p:nvSpPr/p:cNvSpPr
        $objWriter->endElement();

        // p:notes/p:cSld/p:spTree/p:sp[2]/p:nvSpPr/p:nvPr
        $objWriter->startElement('p:nvPr');

        // p:notes/p:cSld/p:spTree/p:sp[2]/p:nvSpPr/p:nvPr/p:ph
        $objWriter->startElement('p:ph');
        $objWriter->writeAttribute('type', 'body');
        $objWriter->writeAttribute('idx', '1');
        $objWriter->endElement();

        // p:notes/p:cSld/p:spTree/p:sp[2]/p:nvSpPr/p:nvPr
        $objWriter->endElement();

        // p:notes/p:cSld/p:spTree/p:sp[2]/p:nvSpPr
        $objWriter->endElement();

        // START notes print below rectangle section
        // p:notes/p:cSld/p:spTree/p:sp[2]/p:spPr
        $objWriter->startElement('p:spPr');

        // p:notes/p:cSld/p:spTree/p:sp[2]/p:spPr/a:xfrm
        $objWriter->startElement('a:xfrm');

        // p:notes/p:cSld/p:spTree/p:sp[2]/p:spPr/a:xfrm/a:off
        $objWriter->startElement('a:off');
        $objWriter->writeAttribute('x', CommonDrawing::pixelsToEmu($pNote->getOffsetX()));
        $objWriter->writeAttribute('y', CommonDrawing::pixelsToEmu(round($pNote->getExtentY() / 2) + $pNote->getOffsetY()));
        $objWriter->endElement();

        // p:notes/p:cSld/p:spTree/p:sp[2]/p:spPr/a:xfrm/a:ext
        $objWriter->startElement('a:ext');
        $objWriter->writeAttribute('cx', '5486400');
        $objWriter->writeAttribute('cy', '3600450');
        $objWriter->endElement();

        // p:notes/p:cSld/p:spTree/p:sp[2]/p:spPr/a:xfrm
        $objWriter->endElement();

        // p:notes/p:cSld/p:spTree/p:sp[2]/p:spPr/a:prstGeom
        $objWriter->startElement('a:prstGeom');
        $objWriter->writeAttribute('prst', 'rect');

        // p:notes/p:cSld/p:spTree/p:sp[2]/p:spPr/a:prstGeom/a:avLst
        $objWriter->writeElement('a:avLst', null);

        // p:notes/p:cSld/p:spTree/p:sp[2]/p:spPr/a:prstGeom
        $objWriter->endElement();

        // p:notes/p:cSld/p:spTree/p:sp[2]/p:spPr
        $objWriter->endElement();

        // p:notes/p:cSld/p:spTree/p:sp[2]/p:txBody
        $objWriter->startElement('p:txBody');

        // p:notes/p:cSld/p:spTree/p:sp[2]/p:txBody/a:bodyPr
        $objWriter->writeElement('a:bodyPr', null);
        // p:notes/p:cSld/p:spTree/p:sp[2]/p:txBody/a:lstStyle
        $objWriter->writeElement('a:lstStyle', null);

        // Loop shapes
        $shapes  = $pNote->getShapeCollection();
        foreach ($shapes as $shape) {
            // Check type
            if ($shape instanceof RichText) {
                $paragraphs = $shape->getParagraphs();
                $this->writeParagraphs($objWriter, $paragraphs);
            }
        }

        // p:notes/p:cSld/p:spTree/p:sp[2]/p:txBody
        $objWriter->endElement();

        // p:notes/p:cSld/p:spTree/p:sp[2]
        $objWriter->endElement();

        // p:notes/p:cSld/p:spTree
        $objWriter->endElement();

        // p:notes/p:cSld
        $objWriter->endElement();

        // p:notes
        $objWriter->endElement();

        // Return
        return $objWriter->getData();
    }

    /**
     * Write Transition Slide
     * @link http://officeopenxml.com/prSlide-transitions.php
     * @param XMLWriter $objWriter
     * @param Transition $transition
     */
    protected function writeSlideTransition(XMLWriter $objWriter, $transition)
    {
        if (!$transition instanceof Transition) {
            return;
        }
        $objWriter->startElement('p:transition');
        if (!is_null($transition->getSpeed())) {
            $objWriter->writeAttribute('spd', $transition->getSpeed());
        }
        $objWriter->writeAttribute('advClick', $transition->hasManualTrigger() ? '1' : '0');
        if ($transition->hasTimeTrigger()) {
            $objWriter->writeAttribute('advTm', $transition->getAdvanceTimeTrigger());
        }

        switch ($transition->getTransitionType()) {
            case Transition::TRANSITION_BLINDS_HORIZONTAL:
                $objWriter->startElement('p:blinds');
                $objWriter->writeAttribute('dir', 'horz');
                $objWriter->endElement();
                break;
            case Transition::TRANSITION_BLINDS_VERTICAL:
                $objWriter->startElement('p:blinds');
                $objWriter->writeAttribute('dir', 'vert');
                $objWriter->endElement();
                break;
            case Transition::TRANSITION_CHECKER_HORIZONTAL:
                $objWriter->startElement('p:checker');
                $objWriter->writeAttribute('dir', 'horz');
                $objWriter->endElement();
                break;
            case Transition::TRANSITION_CHECKER_VERTICAL:
                $objWriter->startElement('p:checker');
                $objWriter->writeAttribute('dir', 'vert');
                $objWriter->endElement();
                break;
            case Transition::TRANSITION_CIRCLE_HORIZONTAL:
                $objWriter->startElement('p:circle');
                $objWriter->writeAttribute('dir', 'horz');
                $objWriter->endElement();
                break;
            case Transition::TRANSITION_CIRCLE_VERTICAL:
                $objWriter->startElement('p:circle');
                $objWriter->writeAttribute('dir', 'vert');
                $objWriter->endElement();
                break;
            case Transition::TRANSITION_COMB_HORIZONTAL:
                $objWriter->startElement('p:comb');
                $objWriter->writeAttribute('dir', 'horz');
                $objWriter->endElement();
                break;
            case Transition::TRANSITION_COMB_VERTICAL:
                $objWriter->startElement('p:comb');
                $objWriter->writeAttribute('dir', 'vert');
                $objWriter->endElement();
                break;
            case Transition::TRANSITION_COVER_DOWN:
                $objWriter->startElement('p:cover');
                $objWriter->writeAttribute('dir', 'd');
                $objWriter->endElement();
                break;
            case Transition::TRANSITION_COVER_LEFT:
                $objWriter->startElement('p:cover');
                $objWriter->writeAttribute('dir', 'l');
                $objWriter->endElement();
                break;
            case Transition::TRANSITION_COVER_LEFT_DOWN:
                $objWriter->startElement('p:cover');
                $objWriter->writeAttribute('dir', 'ld');
                $objWriter->endElement();
                break;
            case Transition::TRANSITION_COVER_LEFT_UP:
                $objWriter->startElement('p:cover');
                $objWriter->writeAttribute('dir', 'lu');
                $objWriter->endElement();
                break;
            case Transition::TRANSITION_COVER_RIGHT:
                $objWriter->startElement('p:cover');
                $objWriter->writeAttribute('dir', 'r');
                $objWriter->endElement();
                break;
            case Transition::TRANSITION_COVER_RIGHT_DOWN:
                $objWriter->startElement('p:cover');
                $objWriter->writeAttribute('dir', 'rd');
                $objWriter->endElement();
                break;
            case Transition::TRANSITION_COVER_RIGHT_UP:
                $objWriter->startElement('p:cover');
                $objWriter->writeAttribute('dir', 'ru');
                $objWriter->endElement();
                break;
            case Transition::TRANSITION_COVER_UP:
                $objWriter->startElement('p:cover');
                $objWriter->writeAttribute('dir', 'u');
                $objWriter->endElement();
                break;
            case Transition::TRANSITION_CUT:
                $objWriter->writeElement('p:cut');
                break;
            case Transition::TRANSITION_DIAMOND:
                $objWriter->writeElement('p:diamond');
                break;
            case Transition::TRANSITION_DISSOLVE:
                $objWriter->writeElement('p:dissolve');
                break;
            case Transition::TRANSITION_FADE:
                $objWriter->writeElement('p:fade');
                break;
            case Transition::TRANSITION_NEWSFLASH:
                $objWriter->writeElement('p:newsflash');
                break;
            case Transition::TRANSITION_PLUS:
                $objWriter->writeElement('p:plus');
                break;
            case Transition::TRANSITION_PULL_DOWN:
                $objWriter->startElement('p:pull');
                $objWriter->writeAttribute('dir', 'd');
                $objWriter->endElement();
                break;
            case Transition::TRANSITION_PULL_LEFT:
                $objWriter->startElement('p:pull');
                $objWriter->writeAttribute('dir', 'l');
                $objWriter->endElement();
                break;
            case Transition::TRANSITION_PULL_RIGHT:
                $objWriter->startElement('p:pull');
                $objWriter->writeAttribute('dir', 'r');
                $objWriter->endElement();
                break;
            case Transition::TRANSITION_PULL_UP:
                $objWriter->startElement('p:pull');
                $objWriter->writeAttribute('dir', 'u');
                $objWriter->endElement();
                break;
            case Transition::TRANSITION_PUSH_DOWN:
                $objWriter->startElement('p:push');
                $objWriter->writeAttribute('dir', 'd');
                $objWriter->endElement();
                break;
            case Transition::TRANSITION_PUSH_LEFT:
                $objWriter->startElement('p:push');
                $objWriter->writeAttribute('dir', 'l');
                $objWriter->endElement();
                break;
            case Transition::TRANSITION_PUSH_RIGHT:
                $objWriter->startElement('p:push');
                $objWriter->writeAttribute('dir', 'r');
                $objWriter->endElement();
                break;
            case Transition::TRANSITION_PUSH_UP:
                $objWriter->startElement('p:push');
                $objWriter->writeAttribute('dir', 'u');
                $objWriter->endElement();
                break;
            case Transition::TRANSITION_RANDOM:
                $objWriter->writeElement('p:random');
                break;
            case Transition::TRANSITION_RANDOMBAR_HORIZONTAL:
                $objWriter->startElement('p:randomBar');
                $objWriter->writeAttribute('dir', 'horz');
                $objWriter->endElement();
                break;
            case Transition::TRANSITION_RANDOMBAR_VERTICAL:
                $objWriter->startElement('p:randomBar');
                $objWriter->writeAttribute('dir', 'vert');
                $objWriter->endElement();
                break;
            case Transition::TRANSITION_SPLIT_IN_HORIZONTAL:
                $objWriter->startElement('p:split');
                $objWriter->writeAttribute('dir', 'in');
                $objWriter->writeAttribute('orient', 'horz');
                $objWriter->endElement();
                break;
            case Transition::TRANSITION_SPLIT_OUT_HORIZONTAL:
                $objWriter->startElement('p:split');
                $objWriter->writeAttribute('dir', 'out');
                $objWriter->writeAttribute('orient', 'horz');
                $objWriter->endElement();
                break;
            case Transition::TRANSITION_SPLIT_IN_VERTICAL:
                $objWriter->startElement('p:split');
                $objWriter->writeAttribute('dir', 'in');
                $objWriter->writeAttribute('orient', 'vert');
                $objWriter->endElement();
                break;
            case Transition::TRANSITION_SPLIT_OUT_VERTICAL:
                $objWriter->startElement('p:split');
                $objWriter->writeAttribute('dir', 'out');
                $objWriter->writeAttribute('orient', 'vert');
                $objWriter->endElement();
                break;
            case Transition::TRANSITION_STRIPS_LEFT_DOWN:
                $objWriter->startElement('p:strips');
                $objWriter->writeAttribute('dir', 'ld');
                $objWriter->endElement();
                break;
            case Transition::TRANSITION_STRIPS_LEFT_UP:
                $objWriter->startElement('p:strips');
                $objWriter->writeAttribute('dir', 'lu');
                $objWriter->endElement();
                break;
            case Transition::TRANSITION_STRIPS_RIGHT_DOWN:
                $objWriter->startElement('p:strips');
                $objWriter->writeAttribute('dir', 'rd');
                $objWriter->endElement();
                break;
            case Transition::TRANSITION_STRIPS_RIGHT_UP:
                $objWriter->startElement('p:strips');
                $objWriter->writeAttribute('dir', 'ru');
                $objWriter->endElement();
                break;
            case Transition::TRANSITION_WEDGE:
                $objWriter->writeElement('p:wedge');
                break;
            case Transition::TRANSITION_WIPE_DOWN:
                $objWriter->startElement('p:wipe');
                $objWriter->writeAttribute('dir', 'd');
                $objWriter->endElement();
                break;
            case Transition::TRANSITION_WIPE_LEFT:
                $objWriter->startElement('p:wipe');
                $objWriter->writeAttribute('dir', 'l');
                $objWriter->endElement();
                break;
            case Transition::TRANSITION_WIPE_RIGHT:
                $objWriter->startElement('p:wipe');
                $objWriter->writeAttribute('dir', 'r');
                $objWriter->endElement();
                break;
            case Transition::TRANSITION_WIPE_UP:
                $objWriter->startElement('p:wipe');
                $objWriter->writeAttribute('dir', 'u');
                $objWriter->endElement();
                break;
            case Transition::TRANSITION_ZOOM_IN:
                $objWriter->startElement('p:zoom');
                $objWriter->writeAttribute('dir', 'in');
                $objWriter->endElement();
                break;
            case Transition::TRANSITION_ZOOM_OUT:
                $objWriter->startElement('p:zoom');
                $objWriter->writeAttribute('dir', 'out');
                $objWriter->endElement();
                break;
        }

        $objWriter->endElement();
    }
}<|MERGE_RESOLUTION|>--- conflicted
+++ resolved
@@ -1457,17 +1457,6 @@
                         $objWriter->endElement();
                     }
                 }
-
-<<<<<<< HEAD
-                $objWriter->startElement('a:lnSpc');
-                $objWriter->startElement('a:spcPct');
-                $objWriter->writeAttribute('val', $paragraph->getLineSpacing() . '%');
-                $objWriter->endElement();
-                $objWriter->endElement();
-
-=======
->>>>>>> 0f4f109d
-                $objWriter->endElement();
             }
 
             // Loop trough rich text elements
