--- conflicted
+++ resolved
@@ -679,11 +679,7 @@
      * @param  int $shapeId
      * @throws \Exception
      */
-<<<<<<< HEAD
-    private function writeShapeDrawing(XMLWriter $objWriter, ShapeDrawing\AbstractDrawingAdapter $shape, $shapeId)
-=======
-    protected function writeShapePic(XMLWriter $objWriter, AbstractDrawing $shape, $shapeId)
->>>>>>> 74d07738
+    protected function writeShapeDrawing(XMLWriter $objWriter, ShapeDrawing\AbstractDrawingAdapter $shape, $shapeId)
     {
         // p:pic
         $objWriter->startElement('p:pic');
