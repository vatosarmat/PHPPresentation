--- conflicted
+++ resolved
@@ -873,1180 +873,4 @@
 
         $objWriter->endElement();
     }
-<<<<<<< HEAD
-
-    /**
-     * Write txt
-     *
-     * @param  \PhpOffice\Common\XMLWriter $objWriter XML Writer
-     * @param  \PhpOffice\PhpPresentation\Shape\RichText   $shape
-     * @param  int                            $shapeId
-     * @throws \Exception
-     */
-    protected function writeShapeText(XMLWriter $objWriter, RichText $shape, $shapeId)
-    {
-        // p:sp
-        $objWriter->startElement('p:sp');
-
-        // p:sp/p:nvSpPr
-        $objWriter->startElement('p:nvSpPr');
-
-        // p:sp/p:nvSpPr/p:cNvPr
-        $objWriter->startElement('p:cNvPr');
-        $objWriter->writeAttribute('id', $shapeId);
-        $objWriter->writeAttribute('name', '');
-
-        // Hyperlink
-        if ($shape->hasHyperlink()) {
-            $this->writeHyperlink($objWriter, $shape);
-        }
-        // > p:sp/p:nvSpPr
-        $objWriter->endElement();
-
-        // p:sp/p:cNvSpPr
-        $objWriter->startElement('p:cNvSpPr');
-        $objWriter->writeAttribute('txBox', '1');
-        $objWriter->endElement();
-        // p:sp/p:cNvSpPr/p:nvPr
-        $objWriter->startElement('p:nvPr');
-        if ($shape->isPlaceholder()) {
-            $objWriter->startElement('p:ph');
-            $objWriter->writeAttribute('type', $shape->getPlaceholder()->getType());
-            $objWriter->endElement();
-        }
-        $objWriter->endElement();
-
-        // > p:sp/p:cNvSpPr
-        $objWriter->endElement();
-
-        // p:sp/p:spPr
-        $objWriter->startElement('p:spPr');
-
-        if (!$shape->isPlaceholder()) {
-            // p:sp/p:spPr\a:xfrm
-            $objWriter->startElement('a:xfrm');
-            $objWriter->writeAttributeIf($shape->getRotation() != 0, 'rot', CommonDrawing::degreesToAngle($shape->getRotation()));
-
-            // p:sp/p:spPr\a:xfrm\a:off
-            $objWriter->startElement('a:off');
-            $objWriter->writeAttribute('x', CommonDrawing::pixelsToEmu($shape->getOffsetX()));
-            $objWriter->writeAttribute('y', CommonDrawing::pixelsToEmu($shape->getOffsetY()));
-            $objWriter->endElement();
-
-            // p:sp/p:spPr\a:xfrm\a:ext
-            $objWriter->startElement('a:ext');
-            $objWriter->writeAttribute('cx', CommonDrawing::pixelsToEmu($shape->getWidth()));
-            $objWriter->writeAttribute('cy', CommonDrawing::pixelsToEmu($shape->getHeight()));
-            $objWriter->endElement();
-
-            // > p:sp/p:spPr\a:xfrm
-            $objWriter->endElement();
-
-            // p:sp/p:spPr\a:prstGeom
-            $objWriter->startElement('a:prstGeom');
-            $objWriter->writeAttribute('prst', 'rect');
-            $objWriter->endElement();
-        }
-
-        $this->writeFill($objWriter, $shape->getFill());
-        $this->writeBorder($objWriter, $shape->getBorder(), '');
-        $this->writeShadow($objWriter, $shape->getShadow());
-
-        // > p:sp/p:spPr
-        $objWriter->endElement();
-
-        // p:txBody
-        $objWriter->startElement('p:txBody');
-
-        // a:bodyPr
-        //@link :http://msdn.microsoft.com/en-us/library/documentformat.openxml.drawing.bodyproperties%28v=office.14%29.aspx
-        $objWriter->startElement('a:bodyPr');
-        if (!$shape->isPlaceholder()) {
-            $verticalAlign = $shape->getActiveParagraph()->getAlignment()->getVertical();
-            if ($verticalAlign != Alignment::VERTICAL_BASE && $verticalAlign != Alignment::VERTICAL_AUTO) {
-                $objWriter->writeAttribute('anchor', $verticalAlign);
-            }
-            if ($shape->getWrap() != RichText::WRAP_SQUARE) {
-                $objWriter->writeAttribute('wrap', $shape->getWrap());
-            }
-            $objWriter->writeAttribute('rtlCol', '0');
-
-            if ($shape->getHorizontalOverflow() != RichText::OVERFLOW_OVERFLOW) {
-                $objWriter->writeAttribute('horzOverflow', $shape->getHorizontalOverflow());
-            }
-            if ($shape->getVerticalOverflow() != RichText::OVERFLOW_OVERFLOW) {
-                $objWriter->writeAttribute('vertOverflow', $shape->getVerticalOverflow());
-            }
-
-            if ($shape->isUpright()) {
-                $objWriter->writeAttribute('upright', '1');
-            }
-            if ($shape->isVertical()) {
-                $objWriter->writeAttribute('vert', 'vert');
-            }
-
-            $objWriter->writeAttribute('bIns', CommonDrawing::pixelsToEmu($shape->getInsetBottom()));
-            $objWriter->writeAttribute('lIns', CommonDrawing::pixelsToEmu($shape->getInsetLeft()));
-            $objWriter->writeAttribute('rIns', CommonDrawing::pixelsToEmu($shape->getInsetRight()));
-            $objWriter->writeAttribute('tIns', CommonDrawing::pixelsToEmu($shape->getInsetTop()));
-
-            if ($shape->getColumns() <> 1) {
-                $objWriter->writeAttribute('numCol', $shape->getColumns());
-            }
-
-            // a:spAutoFit
-            $objWriter->startElement('a:' . $shape->getAutoFit());
-            if ($shape->getAutoFit() == RichText::AUTOFIT_NORMAL) {
-                if (!is_null($shape->getFontScale())) {
-                    $objWriter->writeAttribute('fontScale', (int)($shape->getFontScale() * 1000));
-                }
-                if (!is_null($shape->getLineSpaceReduction())) {
-                    $objWriter->writeAttribute('lnSpcReduction', (int)($shape->getLineSpaceReduction() * 1000));
-                }
-            }
-
-            $objWriter->endElement();
-        }
-        $objWriter->endElement();
-
-        // a:lstStyle
-        $objWriter->startElement('a:lstStyle');
-        $objWriter->endElement();
-
-        // Write paragraphs
-        $this->writeParagraphs($objWriter, $shape->getParagraphs(), $shape->isPlaceholder());
-
-        $objWriter->endElement();
-
-        $objWriter->endElement();
-    }
-
-    /**
-     * Write table
-     *
-     * @param  \PhpOffice\Common\XMLWriter $objWriter XML Writer
-     * @param  \PhpOffice\PhpPresentation\Shape\Table      $shape
-     * @param  int                            $shapeId
-     * @throws \Exception
-     */
-    protected function writeShapeTable(XMLWriter $objWriter, ShapeTable $shape, $shapeId)
-    {
-        // p:graphicFrame
-        $objWriter->startElement('p:graphicFrame');
-
-        // p:nvGraphicFramePr
-        $objWriter->startElement('p:nvGraphicFramePr');
-
-        // p:cNvPr
-        $objWriter->startElement('p:cNvPr');
-        $objWriter->writeAttribute('id', $shapeId);
-        $objWriter->writeAttribute('name', $shape->getName());
-        $objWriter->writeAttribute('descr', $shape->getDescription());
-
-        $objWriter->endElement();
-
-        // p:cNvGraphicFramePr
-        $objWriter->startElement('p:cNvGraphicFramePr');
-
-        // a:graphicFrameLocks
-        $objWriter->startElement('a:graphicFrameLocks');
-        $objWriter->writeAttribute('noGrp', '1');
-        $objWriter->endElement();
-
-        $objWriter->endElement();
-
-        // p:nvPr
-        $objWriter->startElement('p:nvPr');
-        if ($shape->isPlaceholder()) {
-            $objWriter->startElement('p:ph');
-            $objWriter->writeAttribute('type', $shape->getPlaceholder()->getType());
-            $objWriter->endElement();
-        }
-        $objWriter->endElement();
-
-        $objWriter->endElement();
-
-        // p:xfrm
-        $objWriter->startElement('p:xfrm');
-
-        // a:off
-        $objWriter->startElement('a:off');
-        $objWriter->writeAttribute('x', CommonDrawing::pixelsToEmu($shape->getOffsetX()));
-        $objWriter->writeAttribute('y', CommonDrawing::pixelsToEmu($shape->getOffsetY()));
-        $objWriter->endElement();
-
-        // a:ext
-        $objWriter->startElement('a:ext');
-        $objWriter->writeAttribute('cx', CommonDrawing::pixelsToEmu($shape->getWidth()));
-        $objWriter->writeAttribute('cy', CommonDrawing::pixelsToEmu($shape->getHeight()));
-        $objWriter->endElement();
-
-        $objWriter->endElement();
-
-        // a:graphic
-        $objWriter->startElement('a:graphic');
-
-        // a:graphicData
-        $objWriter->startElement('a:graphicData');
-        $objWriter->writeAttribute('uri', 'http://schemas.openxmlformats.org/drawingml/2006/table');
-
-        // a:tbl
-        $objWriter->startElement('a:tbl');
-
-        // a:tblPr
-        $objWriter->startElement('a:tblPr');
-        $objWriter->writeAttribute('firstRow', '1');
-        $objWriter->writeAttribute('bandRow', '1');
-
-        $objWriter->endElement();
-
-        // a:tblGrid
-        $objWriter->startElement('a:tblGrid');
-
-        // Write cell widths
-        $countCells = count($shape->getRow(0)->getCells());
-        for ($cell = 0; $cell < $countCells; $cell++) {
-            // a:gridCol
-            $objWriter->startElement('a:gridCol');
-
-            // Calculate column width
-            $width = $shape->getRow(0)->getCell($cell)->getWidth();
-            if ($width == 0) {
-                $colCount   = count($shape->getRow(0)->getCells());
-                $totalWidth = $shape->getWidth();
-                $width      = $totalWidth / $colCount;
-            }
-
-            $objWriter->writeAttribute('w', CommonDrawing::pixelsToEmu($width));
-            $objWriter->endElement();
-        }
-
-        $objWriter->endElement();
-
-        // Colspan / rowspan containers
-        $colSpan = array();
-        $rowSpan = array();
-
-        // Default border style
-        $defaultBorder = new Border();
-
-        // Write rows
-        $countRows = count($shape->getRows());
-        for ($row = 0; $row < $countRows; $row++) {
-            // a:tr
-            $objWriter->startElement('a:tr');
-            $objWriter->writeAttribute('h', CommonDrawing::pixelsToEmu($shape->getRow($row)->getHeight()));
-
-            // Write cells
-            $countCells = count($shape->getRow($row)->getCells());
-            for ($cell = 0; $cell < $countCells; $cell++) {
-                // Current cell
-                $currentCell = $shape->getRow($row)->getCell($cell);
-
-                // Next cell right
-                $nextCellRight = $shape->getRow($row)->getCell($cell + 1, true);
-
-                // Next cell below
-                $nextRowBelow  = $shape->getRow($row + 1, true);
-                $nextCellBelow = null;
-                if ($nextRowBelow != null) {
-                    $nextCellBelow = $nextRowBelow->getCell($cell, true);
-                }
-
-                // a:tc
-                $objWriter->startElement('a:tc');
-                // Colspan
-                if ($currentCell->getColSpan() > 1) {
-                    $objWriter->writeAttribute('gridSpan', $currentCell->getColSpan());
-                    $colSpan[$row] = $currentCell->getColSpan() - 1;
-                } elseif (isset($colSpan[$row]) && $colSpan[$row] > 0) {
-                    $colSpan[$row]--;
-                    $objWriter->writeAttribute('hMerge', '1');
-                }
-
-                // Rowspan
-                if ($currentCell->getRowSpan() > 1) {
-                    $objWriter->writeAttribute('rowSpan', $currentCell->getRowSpan());
-                    $rowSpan[$cell] = $currentCell->getRowSpan() - 1;
-                } elseif (isset($rowSpan[$cell]) && $rowSpan[$cell] > 0) {
-                    $rowSpan[$cell]--;
-                    $objWriter->writeAttribute('vMerge', '1');
-                }
-
-                // a:txBody
-                $objWriter->startElement('a:txBody');
-
-                // a:bodyPr
-                $objWriter->startElement('a:bodyPr');
-                $objWriter->writeAttribute('wrap', 'square');
-                $objWriter->writeAttribute('rtlCol', '0');
-
-                // a:spAutoFit
-                $objWriter->writeElement('a:spAutoFit', null);
-
-                $objWriter->endElement();
-
-                // a:lstStyle
-                $objWriter->writeElement('a:lstStyle', null);
-
-                // Write paragraphs
-                $this->writeParagraphs($objWriter, $currentCell->getParagraphs());
-
-                $objWriter->endElement();
-
-                // a:tcPr
-                $objWriter->startElement('a:tcPr');
-                // Alignment (horizontal)
-                $firstParagraph  = $currentCell->getParagraph(0);
-                $verticalAlign = $firstParagraph->getAlignment()->getVertical();
-                if ($verticalAlign != Alignment::VERTICAL_BASE && $verticalAlign != Alignment::VERTICAL_AUTO) {
-                    $objWriter->writeAttribute('anchor', $verticalAlign);
-                }
-
-                // Determine borders
-                $borderLeft         = $currentCell->getBorders()->getLeft();
-                $borderRight        = $currentCell->getBorders()->getRight();
-                $borderTop          = $currentCell->getBorders()->getTop();
-                $borderBottom       = $currentCell->getBorders()->getBottom();
-                $borderDiagonalDown = $currentCell->getBorders()->getDiagonalDown();
-                $borderDiagonalUp   = $currentCell->getBorders()->getDiagonalUp();
-
-                // Fix PowerPoint implementation
-                if (!is_null($nextCellRight) && $nextCellRight->getBorders()->getRight()->getHashCode() != $defaultBorder->getHashCode()) {
-                    $borderRight = $nextCellRight->getBorders()->getLeft();
-                }
-                if (!is_null($nextCellBelow) && $nextCellBelow->getBorders()->getBottom()->getHashCode() != $defaultBorder->getHashCode()) {
-                    $borderBottom = $nextCellBelow->getBorders()->getTop();
-                }
-
-                // Write borders
-                $this->writeBorder($objWriter, $borderLeft, 'L');
-                $this->writeBorder($objWriter, $borderRight, 'R');
-                $this->writeBorder($objWriter, $borderTop, 'T');
-                $this->writeBorder($objWriter, $borderBottom, 'B');
-                $this->writeBorder($objWriter, $borderDiagonalDown, 'TlToBr');
-                $this->writeBorder($objWriter, $borderDiagonalUp, 'BlToTr');
-
-                // Fill
-                $this->writeFill($objWriter, $currentCell->getFill());
-
-                $objWriter->endElement();
-
-                $objWriter->endElement();
-            }
-
-            $objWriter->endElement();
-        }
-
-        $objWriter->endElement();
-
-        $objWriter->endElement();
-
-        $objWriter->endElement();
-
-        $objWriter->endElement();
-    }
-
-    /**
-     * Write paragraphs
-     *
-     * @param  \PhpOffice\Common\XMLWriter           $objWriter  XML Writer
-     * @param  \PhpOffice\PhpPresentation\Shape\RichText\Paragraph[] $paragraphs
-     * @param  bool $bIsPlaceholder
-     * @throws \Exception
-     */
-    protected function writeParagraphs(XMLWriter $objWriter, $paragraphs, $bIsPlaceholder = false)
-    {
-        // Loop trough paragraphs
-        foreach ($paragraphs as $paragraph) {
-            // a:p
-            $objWriter->startElement('a:p');
-
-            // a:pPr
-            if (!$bIsPlaceholder) {
-                $objWriter->startElement('a:pPr');
-                $objWriter->writeAttribute('algn', $paragraph->getAlignment()->getHorizontal());
-                $objWriter->writeAttribute('fontAlgn', $paragraph->getAlignment()->getVertical());
-                $objWriter->writeAttribute('marL', CommonDrawing::pixelsToEmu($paragraph->getAlignment()->getMarginLeft()));
-                $objWriter->writeAttribute('marR', CommonDrawing::pixelsToEmu($paragraph->getAlignment()->getMarginRight()));
-                $objWriter->writeAttribute('indent', CommonDrawing::pixelsToEmu($paragraph->getAlignment()->getIndent()));
-                $objWriter->writeAttribute('lvl', $paragraph->getAlignment()->getLevel());
-
-                $objWriter->startElement('a:lnSpc');
-                $objWriter->startElement('a:spcPct');
-                $objWriter->writeAttribute('val', $paragraph->getLineSpacing() * 1000);
-                $objWriter->endElement();
-                $objWriter->endElement();
-
-                // Bullet type specified?
-                if ($paragraph->getBulletStyle()->getBulletType() != Bullet::TYPE_NONE) {
-                    // Color
-                    // a:buClr must be before a:buFont (else PowerPoint crashes at launch)
-                    if ($paragraph->getBulletStyle()->getBulletColor() instanceof Color) {
-                        $objWriter->startElement('a:buClr');
-                        $this->writeColor($objWriter, $paragraph->getBulletStyle()->getBulletColor());
-                        $objWriter->endElement();
-                    }
-
-                    // a:buFont
-                    $objWriter->startElement('a:buFont');
-                    $objWriter->writeAttribute('typeface', $paragraph->getBulletStyle()->getBulletFont());
-                    $objWriter->endElement();
-
-                    if ($paragraph->getBulletStyle()->getBulletType() == Bullet::TYPE_BULLET) {
-                        // a:buChar
-                        $objWriter->startElement('a:buChar');
-                        $objWriter->writeAttribute('char', $paragraph->getBulletStyle()->getBulletChar());
-                        $objWriter->endElement();
-                    } elseif ($paragraph->getBulletStyle()->getBulletType() == Bullet::TYPE_NUMERIC) {
-                        // a:buAutoNum
-                        $objWriter->startElement('a:buAutoNum');
-                        $objWriter->writeAttribute('type', $paragraph->getBulletStyle()->getBulletNumericStyle());
-                        if ($paragraph->getBulletStyle()->getBulletNumericStartAt() != 1) {
-                            $objWriter->writeAttribute('startAt', $paragraph->getBulletStyle()->getBulletNumericStartAt());
-                        }
-                        $objWriter->endElement();
-                    }
-                }
-            }
-
-            // Loop trough rich text elements
-            $elements = $paragraph->getRichTextElements();
-            foreach ($elements as $element) {
-                if ($element instanceof BreakElement) {
-                    // a:br
-                    $objWriter->writeElement('a:br', null);
-                } elseif ($element instanceof Run || $element instanceof TextElement) {
-                    // a:r
-                    $objWriter->startElement('a:r');
-
-                    // a:rPr
-                    if ($element instanceof Run && !$bIsPlaceholder) {
-                        // a:rPr
-                        $objWriter->startElement('a:rPr');
-
-                        // Lang
-                        $objWriter->writeAttribute('lang', ($element->getLanguage() ? $element->getLanguage() : 'en-US'));
-
-                        $objWriter->writeAttributeIf($element->getFont()->isBold(), 'b', '1');
-                        $objWriter->writeAttributeIf($element->getFont()->isItalic(), 'i', '1');
-                        $objWriter->writeAttributeIf($element->getFont()->isStrikethrough(), 'strike', 'sngStrike');
-
-                        // Size
-                        $objWriter->writeAttribute('sz', ($element->getFont()->getSize() * 100));
-                        
-                        // Character spacing
-                        $objWriter->writeAttribute('spc', $element->getFont()->getCharacterSpacing());
-
-                        // Underline
-                        $objWriter->writeAttribute('u', $element->getFont()->getUnderline());
-
-                        // Superscript / subscript
-                        $objWriter->writeAttributeIf($element->getFont()->isSuperScript(), 'baseline', '30000');
-                        $objWriter->writeAttributeIf($element->getFont()->isSubScript(), 'baseline', '-25000');
-
-                        // Color - a:solidFill
-                        $objWriter->startElement('a:solidFill');
-                        $this->writeColor($objWriter, $element->getFont()->getColor());
-                        $objWriter->endElement();
-
-                        // Font - a:latin
-                        $objWriter->startElement('a:latin');
-                        $objWriter->writeAttribute('typeface', $element->getFont()->getName());
-                        $objWriter->endElement();
-
-                        // a:hlinkClick
-                        $this->writeHyperlink($objWriter, $element);
-
-                        $objWriter->endElement();
-                    }
-
-                    // t
-                    $objWriter->startElement('a:t');
-                    $objWriter->writeCData(Text::controlCharacterPHP2OOXML($element->getText()));
-                    $objWriter->endElement();
-
-                    $objWriter->endElement();
-                }
-            }
-
-            $objWriter->endElement();
-        }
-    }
-
-    /**
-     * Write Line Shape
-     *
-     * @param  \PhpOffice\Common\XMLWriter $objWriter XML Writer
-     * @param \PhpOffice\PhpPresentation\Shape\Line $shape
-     * @param  int $shapeId
-     */
-    protected function writeShapeLine(XMLWriter $objWriter, Line $shape, $shapeId)
-    {
-        // p:sp
-        $objWriter->startElement('p:cxnSp');
-
-        // p:nvSpPr
-        $objWriter->startElement('p:nvCxnSpPr');
-
-        // p:cNvPr
-        $objWriter->startElement('p:cNvPr');
-        $objWriter->writeAttribute('id', $shapeId);
-        $objWriter->writeAttribute('name', '');
-
-        $objWriter->endElement();
-
-        // p:cNvCxnSpPr
-        $objWriter->writeElement('p:cNvCxnSpPr', null);
-
-        // p:nvPr
-        $objWriter->startElement('p:nvPr');
-        if ($shape->isPlaceholder()) {
-            $objWriter->startElement('p:ph');
-            $objWriter->writeAttribute('type', $shape->getPlaceholder()->getType());
-            $objWriter->endElement();
-        }
-        $objWriter->endElement();
-
-        $objWriter->endElement();
-
-        // p:spPr
-        $objWriter->startElement('p:spPr');
-
-        // a:xfrm
-        $objWriter->startElement('a:xfrm');
-
-        if ($shape->getWidth() >= 0 && $shape->getHeight() >= 0) {
-            // a:off
-            $objWriter->startElement('a:off');
-            $objWriter->writeAttribute('x', CommonDrawing::pixelsToEmu($shape->getOffsetX()));
-            $objWriter->writeAttribute('y', CommonDrawing::pixelsToEmu($shape->getOffsetY()));
-            $objWriter->endElement();
-
-            // a:ext
-            $objWriter->startElement('a:ext');
-            $objWriter->writeAttribute('cx', CommonDrawing::pixelsToEmu($shape->getWidth()));
-            $objWriter->writeAttribute('cy', CommonDrawing::pixelsToEmu($shape->getHeight()));
-            $objWriter->endElement();
-        } elseif ($shape->getWidth() < 0 && $shape->getHeight() < 0) {
-            // a:off
-            $objWriter->startElement('a:off');
-            $objWriter->writeAttribute('x', CommonDrawing::pixelsToEmu($shape->getOffsetX() + $shape->getWidth()));
-            $objWriter->writeAttribute('y', CommonDrawing::pixelsToEmu($shape->getOffsetY() + $shape->getHeight()));
-            $objWriter->endElement();
-
-            // a:ext
-            $objWriter->startElement('a:ext');
-            $objWriter->writeAttribute('cx', CommonDrawing::pixelsToEmu(-$shape->getWidth()));
-            $objWriter->writeAttribute('cy', CommonDrawing::pixelsToEmu(-$shape->getHeight()));
-            $objWriter->endElement();
-        } elseif ($shape->getHeight() < 0) {
-            $objWriter->writeAttribute('flipV', 1);
-
-            // a:off
-            $objWriter->startElement('a:off');
-            $objWriter->writeAttribute('x', CommonDrawing::pixelsToEmu($shape->getOffsetX()));
-            $objWriter->writeAttribute('y', CommonDrawing::pixelsToEmu($shape->getOffsetY() + $shape->getHeight()));
-            $objWriter->endElement();
-
-            // a:ext
-            $objWriter->startElement('a:ext');
-            $objWriter->writeAttribute('cx', CommonDrawing::pixelsToEmu($shape->getWidth()));
-            $objWriter->writeAttribute('cy', CommonDrawing::pixelsToEmu(-$shape->getHeight()));
-            $objWriter->endElement();
-        } elseif ($shape->getWidth() < 0) {
-            $objWriter->writeAttribute('flipV', 1);
-
-            // a:off
-            $objWriter->startElement('a:off');
-            $objWriter->writeAttribute('x', CommonDrawing::pixelsToEmu($shape->getOffsetX() + $shape->getWidth()));
-            $objWriter->writeAttribute('y', CommonDrawing::pixelsToEmu($shape->getOffsetY()));
-            $objWriter->endElement();
-
-            // a:ext
-            $objWriter->startElement('a:ext');
-            $objWriter->writeAttribute('cx', CommonDrawing::pixelsToEmu(-$shape->getWidth()));
-            $objWriter->writeAttribute('cy', CommonDrawing::pixelsToEmu($shape->getHeight()));
-            $objWriter->endElement();
-        }
-
-        $objWriter->endElement();
-
-        // a:prstGeom
-        $objWriter->startElement('a:prstGeom');
-        $objWriter->writeAttribute('prst', 'line');
-        $objWriter->endElement();
-
-        if ($shape->getBorder()->getLineStyle() != Border::LINE_NONE) {
-            $this->writeBorder($objWriter, $shape->getBorder(), '');
-        }
-
-        $objWriter->endElement();
-
-        $objWriter->endElement();
-    }
-
-    /**
-     * Write hyperlink
-     *
-     * @param \PhpOffice\Common\XMLWriter                               $objWriter XML Writer
-     * @param \PhpOffice\PhpPresentation\AbstractShape|\PhpOffice\PhpPresentation\Shape\RichText\TextElement $shape
-     */
-    protected function writeHyperlink(XMLWriter $objWriter, $shape)
-    {
-        if (!$shape->hasHyperlink()) {
-            return;
-        }
-        // a:hlinkClick
-        $objWriter->startElement('a:hlinkClick');
-        $objWriter->writeAttribute('r:id', $shape->getHyperlink()->relationId);
-        $objWriter->writeAttribute('tooltip', $shape->getHyperlink()->getTooltip());
-        if ($shape->getHyperlink()->isInternal()) {
-            $objWriter->writeAttribute('action', $shape->getHyperlink()->getUrl());
-        }
-        $objWriter->endElement();
-    }
-
-    /**
-     * Write Note Slide
-     * @param Note $pNote
-     * @throws \Exception
-     * @return  string
-     */
-    protected function writeNote(Note $pNote)
-    {
-        // Create XML writer
-        $objWriter = new XMLWriter(XMLWriter::STORAGE_MEMORY);
-
-        // XML header
-        $objWriter->startDocument('1.0', 'UTF-8', 'yes');
-
-        // p:notes
-        $objWriter->startElement('p:notes');
-        $objWriter->writeAttribute('xmlns:a', 'http://schemas.openxmlformats.org/drawingml/2006/main');
-        $objWriter->writeAttribute('xmlns:p', 'http://schemas.openxmlformats.org/presentationml/2006/main');
-        $objWriter->writeAttribute('xmlns:r', 'http://schemas.openxmlformats.org/officeDocument/2006/relationships');
-
-        // p:notes/p:cSld
-        $objWriter->startElement('p:cSld');
-
-        // p:notes/p:cSld/p:spTree
-        $objWriter->startElement('p:spTree');
-
-        // p:notes/p:cSld/p:spTree/p:nvGrpSpPr
-        $objWriter->startElement('p:nvGrpSpPr');
-
-        // p:notes/p:cSld/p:spTree/p:nvGrpSpPr/p:cNvPr
-        $objWriter->startElement('p:cNvPr');
-        $objWriter->writeAttribute('id', '1');
-        $objWriter->writeAttribute('name', '');
-        $objWriter->endElement();
-
-        // p:notes/p:cSld/p:spTree/p:nvGrpSpPr/p:cNvGrpSpPr
-        $objWriter->writeElement('p:cNvGrpSpPr', null);
-
-        // p:notes/p:cSld/p:spTree/p:nvGrpSpPr/p:nvPr
-        $objWriter->writeElement('p:nvPr', null);
-
-        // p:notes/p:cSld/p:spTree/p:nvGrpSpPr
-        $objWriter->endElement();
-
-        // p:notes/p:cSld/p:spTree/p:grpSpPr
-        $objWriter->startElement('p:grpSpPr');
-
-        // p:notes/p:cSld/p:spTree/p:grpSpPr/a:xfrm
-        $objWriter->startElement('a:xfrm');
-
-        // p:notes/p:cSld/p:spTree/p:grpSpPr/a:xfrm/a:off
-        $objWriter->startElement('a:off');
-        $objWriter->writeAttribute('x', CommonDrawing::pixelsToEmu($pNote->getOffsetX()));
-        $objWriter->writeAttribute('y', CommonDrawing::pixelsToEmu($pNote->getOffsetY()));
-        $objWriter->endElement(); // a:off
-
-        // p:notes/p:cSld/p:spTree/p:grpSpPr/a:xfrm/a:ext
-        $objWriter->startElement('a:ext');
-        $objWriter->writeAttribute('cx', CommonDrawing::pixelsToEmu($pNote->getExtentX()));
-        $objWriter->writeAttribute('cy', CommonDrawing::pixelsToEmu($pNote->getExtentY()));
-        $objWriter->endElement(); // a:ext
-
-        // p:notes/p:cSld/p:spTree/p:grpSpPr/a:xfrm/a:chOff
-        $objWriter->startElement('a:chOff');
-        $objWriter->writeAttribute('x', CommonDrawing::pixelsToEmu($pNote->getOffsetX()));
-        $objWriter->writeAttribute('y', CommonDrawing::pixelsToEmu($pNote->getOffsetY()));
-        $objWriter->endElement(); // a:chOff
-
-        // p:notes/p:cSld/p:spTree/p:grpSpPr/a:xfrm/a:chExt
-        $objWriter->startElement('a:chExt');
-        $objWriter->writeAttribute('cx', CommonDrawing::pixelsToEmu($pNote->getExtentX()));
-        $objWriter->writeAttribute('cy', CommonDrawing::pixelsToEmu($pNote->getExtentY()));
-        $objWriter->endElement(); // a:chExt
-
-        // p:notes/p:cSld/p:spTree/p:grpSpPr/a:xfrm
-        $objWriter->endElement();
-
-        // p:notes/p:cSld/p:spTree/p:grpSpPr
-        $objWriter->endElement();
-
-        // p:notes/p:cSld/p:spTree/p:sp[1]
-        $objWriter->startElement('p:sp');
-
-        // p:notes/p:cSld/p:spTree/p:sp[1]/p:nvSpPr
-        $objWriter->startElement('p:nvSpPr');
-
-        // p:notes/p:cSld/p:spTree/p:sp[1]/p:nvSpPr/p:cNvPr
-        $objWriter->startElement('p:cNvPr');
-        $objWriter->writeAttribute('id', '2');
-        $objWriter->writeAttribute('name', 'Slide Image Placeholder 1');
-        $objWriter->endElement();
-
-        // p:notes/p:cSld/p:spTree/p:sp[1]/p:nvSpPr/p:cNvSpPr
-        $objWriter->startElement('p:cNvSpPr');
-
-        // p:notes/p:cSld/p:spTree/p:sp[1]/p:nvSpPr/p:cNvSpPr/a:spLocks
-        $objWriter->startElement('a:spLocks');
-        $objWriter->writeAttribute('noGrp', '1');
-        $objWriter->writeAttribute('noRot', '1');
-        $objWriter->writeAttribute('noChangeAspect', '1');
-        $objWriter->endElement();
-
-        // p:notes/p:cSld/p:spTree/p:sp[1]/p:nvSpPr/p:cNvSpPr
-        $objWriter->endElement();
-
-        // p:notes/p:cSld/p:spTree/p:sp[1]/p:nvSpPr/p:nvPr
-        $objWriter->startElement('p:nvPr');
-
-        // p:notes/p:cSld/p:spTree/p:sp[1]/p:nvSpPr/p:nvPr/p:ph
-        $objWriter->startElement('p:ph');
-        $objWriter->writeAttribute('type', 'sldImg');
-        $objWriter->endElement();
-
-        // p:notes/p:cSld/p:spTree/p:sp[1]/p:nvSpPr/p:nvPr
-        $objWriter->endElement();
-
-        // p:notes/p:cSld/p:spTree/p:sp[1]/p:nvSpPr
-        $objWriter->endElement();
-
-        // p:notes/p:cSld/p:spTree/p:sp[1]/p:spPr
-        $objWriter->startElement('p:spPr');
-
-        // p:notes/p:cSld/p:spTree/p:sp[1]/p:spPr/a:xfrm
-        $objWriter->startElement('a:xfrm');
-
-        // p:notes/p:cSld/p:spTree/p:sp[1]/p:spPr/a:xfrm/a:off
-        $objWriter->startElement('a:off');
-        $objWriter->writeAttribute('x', 0);
-        $objWriter->writeAttribute('y', 0);
-        $objWriter->endElement();
-
-        // p:notes/p:cSld/p:spTree/p:sp[1]/p:spPr/a:xfrm/a:ext
-        $objWriter->startElement('a:ext');
-        $objWriter->writeAttribute('cx', CommonDrawing::pixelsToEmu(round($pNote->getExtentX() / 2)));
-        $objWriter->writeAttribute('cy', CommonDrawing::pixelsToEmu(round($pNote->getExtentY() / 2)));
-        $objWriter->endElement();
-
-        // p:notes/p:cSld/p:spTree/p:sp[1]/p:spPr/a:xfrm
-        $objWriter->endElement();
-
-        // p:notes/p:cSld/p:spTree/p:sp[1]/p:spPr/a:prstGeom
-        $objWriter->startElement('a:prstGeom');
-        $objWriter->writeAttribute('prst', 'rect');
-
-        // p:notes/p:cSld/p:spTree/p:sp[1]/p:spPr/a:prstGeom/a:avLst
-        $objWriter->writeElement('a:avLst', null);
-
-        // p:notes/p:cSld/p:spTree/p:sp[1]/p:spPr/a:prstGeom
-        $objWriter->endElement();
-
-        // p:notes/p:cSld/p:spTree/p:sp[1]/p:spPr/a:noFill
-        $objWriter->writeElement('a:noFill', null);
-
-        // p:notes/p:cSld/p:spTree/p:sp[1]/p:spPr/a:ln
-        $objWriter->startElement('a:ln');
-        $objWriter->writeAttribute('w', '12700');
-
-        // p:notes/p:cSld/p:spTree/p:sp[1]/p:spPr/a:ln/a:solidFill
-        $objWriter->startElement('a:solidFill');
-
-        // p:notes/p:cSld/p:spTree/p:sp[1]/p:spPr/a:ln/a:solidFill/a:prstClr
-        $objWriter->startElement('a:prstClr');
-        $objWriter->writeAttribute('val', 'black');
-        $objWriter->endElement();
-
-        // p:notes/p:cSld/p:spTree/p:sp[1]/p:spPr/a:ln/a:solidFill
-        $objWriter->endElement();
-
-        // p:notes/p:cSld/p:spTree/p:sp[1]/p:spPr/a:ln
-        $objWriter->endElement();
-
-        // p:notes/p:cSld/p:spTree/p:sp[1]/p:spPr
-        $objWriter->endElement();
-
-        // p:notes/p:cSld/p:spTree/p:sp[1]
-        $objWriter->endElement();
-
-        // p:notes/p:cSld/p:spTree/p:sp[2]
-        $objWriter->startElement('p:sp');
-
-        // p:notes/p:cSld/p:spTree/p:sp[2]/p:nvSpPr
-        $objWriter->startElement('p:nvSpPr');
-
-        // p:notes/p:cSld/p:spTree/p:sp[2]/p:nvSpPr/p:cNvPr
-        $objWriter->startElement('p:cNvPr');
-        $objWriter->writeAttribute('id', '3');
-        $objWriter->writeAttribute('name', 'Notes Placeholder');
-        $objWriter->endElement();
-
-        // p:notes/p:cSld/p:spTree/p:sp[2]/p:nvSpPr/p:cNvSpPr
-        $objWriter->startElement('p:cNvSpPr');
-
-        // p:notes/p:cSld/p:spTree/p:sp[2]/p:nvSpPr/p:cNvSpPr/a:spLocks
-        $objWriter->startElement('a:spLocks');
-        $objWriter->writeAttribute('noGrp', '1');
-        $objWriter->endElement();
-
-        // p:notes/p:cSld/p:spTree/p:sp[2]/p:nvSpPr/p:cNvSpPr
-        $objWriter->endElement();
-
-        // p:notes/p:cSld/p:spTree/p:sp[2]/p:nvSpPr/p:nvPr
-        $objWriter->startElement('p:nvPr');
-
-        // p:notes/p:cSld/p:spTree/p:sp[2]/p:nvSpPr/p:nvPr/p:ph
-        $objWriter->startElement('p:ph');
-        $objWriter->writeAttribute('type', 'body');
-        $objWriter->writeAttribute('idx', '1');
-        $objWriter->endElement();
-
-        // p:notes/p:cSld/p:spTree/p:sp[2]/p:nvSpPr/p:nvPr
-        $objWriter->endElement();
-
-        // p:notes/p:cSld/p:spTree/p:sp[2]/p:nvSpPr
-        $objWriter->endElement();
-
-        // START notes print below rectangle section
-        // p:notes/p:cSld/p:spTree/p:sp[2]/p:spPr
-        $objWriter->startElement('p:spPr');
-
-        // p:notes/p:cSld/p:spTree/p:sp[2]/p:spPr/a:xfrm
-        $objWriter->startElement('a:xfrm');
-
-        // p:notes/p:cSld/p:spTree/p:sp[2]/p:spPr/a:xfrm/a:off
-        $objWriter->startElement('a:off');
-        $objWriter->writeAttribute('x', CommonDrawing::pixelsToEmu($pNote->getOffsetX()));
-        $objWriter->writeAttribute('y', CommonDrawing::pixelsToEmu(round($pNote->getExtentY() / 2) + $pNote->getOffsetY()));
-        $objWriter->endElement();
-
-        // p:notes/p:cSld/p:spTree/p:sp[2]/p:spPr/a:xfrm/a:ext
-        $objWriter->startElement('a:ext');
-        $objWriter->writeAttribute('cx', '5486400');
-        $objWriter->writeAttribute('cy', '3600450');
-        $objWriter->endElement();
-
-        // p:notes/p:cSld/p:spTree/p:sp[2]/p:spPr/a:xfrm
-        $objWriter->endElement();
-
-        // p:notes/p:cSld/p:spTree/p:sp[2]/p:spPr/a:prstGeom
-        $objWriter->startElement('a:prstGeom');
-        $objWriter->writeAttribute('prst', 'rect');
-
-        // p:notes/p:cSld/p:spTree/p:sp[2]/p:spPr/a:prstGeom/a:avLst
-        $objWriter->writeElement('a:avLst', null);
-
-        // p:notes/p:cSld/p:spTree/p:sp[2]/p:spPr/a:prstGeom
-        $objWriter->endElement();
-
-        // p:notes/p:cSld/p:spTree/p:sp[2]/p:spPr
-        $objWriter->endElement();
-
-        // p:notes/p:cSld/p:spTree/p:sp[2]/p:txBody
-        $objWriter->startElement('p:txBody');
-
-        // p:notes/p:cSld/p:spTree/p:sp[2]/p:txBody/a:bodyPr
-        $objWriter->writeElement('a:bodyPr', null);
-        // p:notes/p:cSld/p:spTree/p:sp[2]/p:txBody/a:lstStyle
-        $objWriter->writeElement('a:lstStyle', null);
-
-        // Loop shapes
-        $shapes  = $pNote->getShapeCollection();
-        foreach ($shapes as $shape) {
-            // Check type
-            if ($shape instanceof RichText) {
-                $paragraphs = $shape->getParagraphs();
-                $this->writeParagraphs($objWriter, $paragraphs);
-            }
-        }
-
-        // p:notes/p:cSld/p:spTree/p:sp[2]/p:txBody
-        $objWriter->endElement();
-
-        // p:notes/p:cSld/p:spTree/p:sp[2]
-        $objWriter->endElement();
-
-        // p:notes/p:cSld/p:spTree
-        $objWriter->endElement();
-
-        // p:notes/p:cSld
-        $objWriter->endElement();
-
-        // p:notes
-        $objWriter->endElement();
-
-        // Return
-        return $objWriter->getData();
-    }
-
-    /**
-     * Write Transition Slide
-     * @link http://officeopenxml.com/prSlide-transitions.php
-     * @param XMLWriter $objWriter
-     * @param Transition $transition
-     */
-    protected function writeSlideTransition(XMLWriter $objWriter, $transition)
-    {
-        if (!$transition instanceof Transition) {
-            return;
-        }
-        $objWriter->startElement('p:transition');
-        if (!is_null($transition->getSpeed())) {
-            $objWriter->writeAttribute('spd', $transition->getSpeed());
-        }
-        $objWriter->writeAttribute('advClick', $transition->hasManualTrigger() ? '1' : '0');
-        if ($transition->hasTimeTrigger()) {
-            $objWriter->writeAttribute('advTm', $transition->getAdvanceTimeTrigger());
-        }
-
-        switch ($transition->getTransitionType()) {
-            case Transition::TRANSITION_BLINDS_HORIZONTAL:
-                $objWriter->startElement('p:blinds');
-                $objWriter->writeAttribute('dir', 'horz');
-                $objWriter->endElement();
-                break;
-            case Transition::TRANSITION_BLINDS_VERTICAL:
-                $objWriter->startElement('p:blinds');
-                $objWriter->writeAttribute('dir', 'vert');
-                $objWriter->endElement();
-                break;
-            case Transition::TRANSITION_CHECKER_HORIZONTAL:
-                $objWriter->startElement('p:checker');
-                $objWriter->writeAttribute('dir', 'horz');
-                $objWriter->endElement();
-                break;
-            case Transition::TRANSITION_CHECKER_VERTICAL:
-                $objWriter->startElement('p:checker');
-                $objWriter->writeAttribute('dir', 'vert');
-                $objWriter->endElement();
-                break;
-            case Transition::TRANSITION_CIRCLE_HORIZONTAL:
-                $objWriter->startElement('p:circle');
-                $objWriter->writeAttribute('dir', 'horz');
-                $objWriter->endElement();
-                break;
-            case Transition::TRANSITION_CIRCLE_VERTICAL:
-                $objWriter->startElement('p:circle');
-                $objWriter->writeAttribute('dir', 'vert');
-                $objWriter->endElement();
-                break;
-            case Transition::TRANSITION_COMB_HORIZONTAL:
-                $objWriter->startElement('p:comb');
-                $objWriter->writeAttribute('dir', 'horz');
-                $objWriter->endElement();
-                break;
-            case Transition::TRANSITION_COMB_VERTICAL:
-                $objWriter->startElement('p:comb');
-                $objWriter->writeAttribute('dir', 'vert');
-                $objWriter->endElement();
-                break;
-            case Transition::TRANSITION_COVER_DOWN:
-                $objWriter->startElement('p:cover');
-                $objWriter->writeAttribute('dir', 'd');
-                $objWriter->endElement();
-                break;
-            case Transition::TRANSITION_COVER_LEFT:
-                $objWriter->startElement('p:cover');
-                $objWriter->writeAttribute('dir', 'l');
-                $objWriter->endElement();
-                break;
-            case Transition::TRANSITION_COVER_LEFT_DOWN:
-                $objWriter->startElement('p:cover');
-                $objWriter->writeAttribute('dir', 'ld');
-                $objWriter->endElement();
-                break;
-            case Transition::TRANSITION_COVER_LEFT_UP:
-                $objWriter->startElement('p:cover');
-                $objWriter->writeAttribute('dir', 'lu');
-                $objWriter->endElement();
-                break;
-            case Transition::TRANSITION_COVER_RIGHT:
-                $objWriter->startElement('p:cover');
-                $objWriter->writeAttribute('dir', 'r');
-                $objWriter->endElement();
-                break;
-            case Transition::TRANSITION_COVER_RIGHT_DOWN:
-                $objWriter->startElement('p:cover');
-                $objWriter->writeAttribute('dir', 'rd');
-                $objWriter->endElement();
-                break;
-            case Transition::TRANSITION_COVER_RIGHT_UP:
-                $objWriter->startElement('p:cover');
-                $objWriter->writeAttribute('dir', 'ru');
-                $objWriter->endElement();
-                break;
-            case Transition::TRANSITION_COVER_UP:
-                $objWriter->startElement('p:cover');
-                $objWriter->writeAttribute('dir', 'u');
-                $objWriter->endElement();
-                break;
-            case Transition::TRANSITION_CUT:
-                $objWriter->writeElement('p:cut');
-                break;
-            case Transition::TRANSITION_DIAMOND:
-                $objWriter->writeElement('p:diamond');
-                break;
-            case Transition::TRANSITION_DISSOLVE:
-                $objWriter->writeElement('p:dissolve');
-                break;
-            case Transition::TRANSITION_FADE:
-                $objWriter->writeElement('p:fade');
-                break;
-            case Transition::TRANSITION_NEWSFLASH:
-                $objWriter->writeElement('p:newsflash');
-                break;
-            case Transition::TRANSITION_PLUS:
-                $objWriter->writeElement('p:plus');
-                break;
-            case Transition::TRANSITION_PULL_DOWN:
-                $objWriter->startElement('p:pull');
-                $objWriter->writeAttribute('dir', 'd');
-                $objWriter->endElement();
-                break;
-            case Transition::TRANSITION_PULL_LEFT:
-                $objWriter->startElement('p:pull');
-                $objWriter->writeAttribute('dir', 'l');
-                $objWriter->endElement();
-                break;
-            case Transition::TRANSITION_PULL_RIGHT:
-                $objWriter->startElement('p:pull');
-                $objWriter->writeAttribute('dir', 'r');
-                $objWriter->endElement();
-                break;
-            case Transition::TRANSITION_PULL_UP:
-                $objWriter->startElement('p:pull');
-                $objWriter->writeAttribute('dir', 'u');
-                $objWriter->endElement();
-                break;
-            case Transition::TRANSITION_PUSH_DOWN:
-                $objWriter->startElement('p:push');
-                $objWriter->writeAttribute('dir', 'd');
-                $objWriter->endElement();
-                break;
-            case Transition::TRANSITION_PUSH_LEFT:
-                $objWriter->startElement('p:push');
-                $objWriter->writeAttribute('dir', 'l');
-                $objWriter->endElement();
-                break;
-            case Transition::TRANSITION_PUSH_RIGHT:
-                $objWriter->startElement('p:push');
-                $objWriter->writeAttribute('dir', 'r');
-                $objWriter->endElement();
-                break;
-            case Transition::TRANSITION_PUSH_UP:
-                $objWriter->startElement('p:push');
-                $objWriter->writeAttribute('dir', 'u');
-                $objWriter->endElement();
-                break;
-            case Transition::TRANSITION_RANDOM:
-                $objWriter->writeElement('p:random');
-                break;
-            case Transition::TRANSITION_RANDOMBAR_HORIZONTAL:
-                $objWriter->startElement('p:randomBar');
-                $objWriter->writeAttribute('dir', 'horz');
-                $objWriter->endElement();
-                break;
-            case Transition::TRANSITION_RANDOMBAR_VERTICAL:
-                $objWriter->startElement('p:randomBar');
-                $objWriter->writeAttribute('dir', 'vert');
-                $objWriter->endElement();
-                break;
-            case Transition::TRANSITION_SPLIT_IN_HORIZONTAL:
-                $objWriter->startElement('p:split');
-                $objWriter->writeAttribute('dir', 'in');
-                $objWriter->writeAttribute('orient', 'horz');
-                $objWriter->endElement();
-                break;
-            case Transition::TRANSITION_SPLIT_OUT_HORIZONTAL:
-                $objWriter->startElement('p:split');
-                $objWriter->writeAttribute('dir', 'out');
-                $objWriter->writeAttribute('orient', 'horz');
-                $objWriter->endElement();
-                break;
-            case Transition::TRANSITION_SPLIT_IN_VERTICAL:
-                $objWriter->startElement('p:split');
-                $objWriter->writeAttribute('dir', 'in');
-                $objWriter->writeAttribute('orient', 'vert');
-                $objWriter->endElement();
-                break;
-            case Transition::TRANSITION_SPLIT_OUT_VERTICAL:
-                $objWriter->startElement('p:split');
-                $objWriter->writeAttribute('dir', 'out');
-                $objWriter->writeAttribute('orient', 'vert');
-                $objWriter->endElement();
-                break;
-            case Transition::TRANSITION_STRIPS_LEFT_DOWN:
-                $objWriter->startElement('p:strips');
-                $objWriter->writeAttribute('dir', 'ld');
-                $objWriter->endElement();
-                break;
-            case Transition::TRANSITION_STRIPS_LEFT_UP:
-                $objWriter->startElement('p:strips');
-                $objWriter->writeAttribute('dir', 'lu');
-                $objWriter->endElement();
-                break;
-            case Transition::TRANSITION_STRIPS_RIGHT_DOWN:
-                $objWriter->startElement('p:strips');
-                $objWriter->writeAttribute('dir', 'rd');
-                $objWriter->endElement();
-                break;
-            case Transition::TRANSITION_STRIPS_RIGHT_UP:
-                $objWriter->startElement('p:strips');
-                $objWriter->writeAttribute('dir', 'ru');
-                $objWriter->endElement();
-                break;
-            case Transition::TRANSITION_WEDGE:
-                $objWriter->writeElement('p:wedge');
-                break;
-            case Transition::TRANSITION_WIPE_DOWN:
-                $objWriter->startElement('p:wipe');
-                $objWriter->writeAttribute('dir', 'd');
-                $objWriter->endElement();
-                break;
-            case Transition::TRANSITION_WIPE_LEFT:
-                $objWriter->startElement('p:wipe');
-                $objWriter->writeAttribute('dir', 'l');
-                $objWriter->endElement();
-                break;
-            case Transition::TRANSITION_WIPE_RIGHT:
-                $objWriter->startElement('p:wipe');
-                $objWriter->writeAttribute('dir', 'r');
-                $objWriter->endElement();
-                break;
-            case Transition::TRANSITION_WIPE_UP:
-                $objWriter->startElement('p:wipe');
-                $objWriter->writeAttribute('dir', 'u');
-                $objWriter->endElement();
-                break;
-            case Transition::TRANSITION_ZOOM_IN:
-                $objWriter->startElement('p:zoom');
-                $objWriter->writeAttribute('dir', 'in');
-                $objWriter->endElement();
-                break;
-            case Transition::TRANSITION_ZOOM_OUT:
-                $objWriter->startElement('p:zoom');
-                $objWriter->writeAttribute('dir', 'out');
-                $objWriter->endElement();
-                break;
-        }
-
-        $objWriter->endElement();
-    }
-=======
->>>>>>> 179aed28
 }