<?php
/**
 * This file is part of PHPPresentation - A pure PHP library for reading and writing
 * presentations documents.
 *
 * PHPPresentation is free software distributed under the terms of the GNU Lesser
 * General Public License version 3 as published by the Free Software Foundation.
 *
 * For the full copyright and license information, please read the LICENSE
 * file that was distributed with this source code. For the full list of
 * contributors, visit https://github.com/PHPOffice/PHPPresentation/contributors.
 *
 * @link        https://github.com/PHPOffice/PHPPresentation
 * @copyright   2009-2015 PHPPresentation contributors
 * @license     http://www.gnu.org/licenses/lgpl.txt LGPL version 3
 */

namespace PhpOffice\PhpPresentation\Writer\PowerPoint2007;

/**
 * \PhpOffice\PhpPresentation\Writer\PowerPoint2007\LayoutPack
 */
abstract class AbstractLayoutPack
{
    /**
     * Master slides
     *
     * Structure:
     * - masterid
     * - body
     *
     * @var array
     */
    protected $masterSlides = array();

    /**
     * Master slide relations
     *
     * Structure:
     * - master id
     * - id (relation id)
     * - type
     * - contentType
     * - target (full path in OpenXML package)
     * - contents (body)
     *
     * @var array
     */
    protected $masterSlideRels = array();

    /**
     * Themes
     *
     * Structure:
     * - masterid
     * - body
     *
     * @var array
     */
    protected $themes = '';

    /**
     * Theme relations
     *
     * Structure:
     * - masterid
     * - id (relation id)
     * - type
     * - contentType
     * - target (full path in OpenXML package)
     * - contents (body)
     *
     * @var array
     */
    protected $themeRelations = array();

    /**
     * Array of slide layouts.
     *
     * These are all an array consisting of:
     * - id (int)
     * - masterid (int)
     * - name (string)
     * - body (string)
     *
     * @var array
     */
    protected $layouts = array();

    /**
     * Layout relations
     *
     * Structure:
     * - layoutId (referencing layout id in layouts array)
     * - id (relation id)
     * - type
     * - contentType
     * - target (full path in OpenXML package)
     * - contents (body)
     *
     * @var array
     */
    protected $layoutRelations = array();

    /**
     * Get master slides
     *
     * @return array
     */
    public function getMasterSlides()
    {
        return $this->masterSlides;
    }

    /**
     * Get master slide relations
     *
     * @return array
     */
    public function getMasterSlideRelations()
    {
        return $this->masterSlideRels;
    }

    /**
     * Get themes
     *
     * @return array
     */
    public function getThemes()
    {
        return $this->themes;
    }

    /**
     * Get theme relations
     *
     * @return array
     */
    public function getThemeRelations()
    {
        return $this->themeRelations;
    }

    /**
     * Get array of slide layouts
     *
     * @return array
     */
    public function getLayouts()
    {
        return $this->layouts;
    }

    /**
     * Get array of slide layout relations
     *
     * @return array
     */
    public function getLayoutRelations()
    {
        return $this->layoutRelations;
    }

    /**
     * Find specific slide layout.
     *
     * This is an array consisting of:
     * - masterid
     * - name (string)
     * - body (string)
     *
     * @param string $name
     * @param int $masterId
     * @return array
     * @throws \Exception
     */
    public function findLayout($name = '', $masterId = 1)
    {
        foreach ($this->layouts as $layout) {
            if ($layout['name'] == $name && $layout['masterid'] == $masterId) {
                return $layout;
            }
        }

        throw new \Exception("Could not find slide layout $name in current layout pack.");
    }

    /**
     * Find specific slide layout id.
     *
     * @param string $name
     * @param int $masterId
     * @return int
     * @throws \Exception
     */
    public function findLayoutId($name = '', $masterId = 1)
    {
        foreach ($this->layouts as $layoutId => $layout) {
            if ($layout['name'] == $name && $layout['masterid'] == $masterId) {
                return $layoutId;
            }
        }

        throw new \Exception("Could not find slide layout $name in current layout pack.");
    }

    /**
     * Find specific slide layout name.
     *
     * @param string $name
     * @param int $masterId
     * @return int
     * @throws \Exception
     */
<<<<<<< HEAD
    public function findLayoutName($id = '', $masterId = 1)
    {
        foreach ($this->layouts as $layoutId => $layout) {
            if ($layoutId == $id && $layout['masterid'] == $masterId) {
=======
    public function findLayoutName($idLayout = '', $masterId = 1)
    {
        foreach ($this->layouts as $layoutId => $layout) {
            if ($layoutId == $idLayout && $layout['masterid'] == $masterId) {
>>>>>>> aa54de34
                return $layout['name'];
            }
        }

<<<<<<< HEAD
        throw new \Exception("Could not find slide layout $id in current layout pack.");
=======
        throw new \Exception("Could not find slide layout $idLayout in current layout pack.");
>>>>>>> aa54de34
    }
}<|MERGE_RESOLUTION|>--- conflicted
+++ resolved
@@ -213,25 +213,14 @@
      * @return int
      * @throws \Exception
      */
-<<<<<<< HEAD
-    public function findLayoutName($id = '', $masterId = 1)
-    {
-        foreach ($this->layouts as $layoutId => $layout) {
-            if ($layoutId == $id && $layout['masterid'] == $masterId) {
-=======
     public function findLayoutName($idLayout = '', $masterId = 1)
     {
         foreach ($this->layouts as $layoutId => $layout) {
             if ($layoutId == $idLayout && $layout['masterid'] == $masterId) {
->>>>>>> aa54de34
                 return $layout['name'];
             }
         }
 
-<<<<<<< HEAD
-        throw new \Exception("Could not find slide layout $id in current layout pack.");
-=======
         throw new \Exception("Could not find slide layout $idLayout in current layout pack.");
->>>>>>> aa54de34
     }
 }