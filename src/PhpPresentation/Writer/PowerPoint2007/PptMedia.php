<?php

namespace PhpOffice\PhpPresentation\Writer\PowerPoint2007;

use PhpOffice\PhpPresentation\Shape\Drawing;

class PptMedia extends AbstractDecoratorWriter
{
    /**
     * @return \PhpOffice\Common\Adapter\Zip\ZipInterface
     */
    public function render()
    {
        for ($i = 0; $i < $this->getDrawingHashTable()->count(); ++$i) {
            $shape = $this->getDrawingHashTable()->getByIndex($i);
<<<<<<< HEAD
            if (!$shape instanceof Drawing\AbstractDrawingAdapter) {
                continue;
=======
            if ($shape instanceof Drawing || $shape instanceof Media) {
                $imagePath     = $shape->getPath();
                if (strpos($imagePath, 'zip://') !== false) {
                    $imagePath         = substr($imagePath, 6);
                    $imagePathSplitted = explode('#', $imagePath);

                    $imageZip = new \ZipArchive();
                    $imageZip->open($imagePathSplitted[0]);
                    $imageContents = $imageZip->getFromName($imagePathSplitted[1]);
                    $imageZip->close();
                    unset($imageZip);
                } elseif (strpos($imagePath, 'data:image/') === 0) {
                    list(, $imageContents) = explode(';', $imagePath);
                    list(, $imageContents) = explode(',', $imageContents);
                    $imageContents = base64_decode($imageContents);
                } else {
                    $imageContents = file_get_contents($imagePath);
                }
                $this->getZip()->addFromString('ppt/media/' . str_replace(' ', '_', $shape->getIndexedFilename()), $imageContents);
            } elseif ($shape instanceof MemoryDrawing) {
                ob_start();
                call_user_func($shape->getRenderingFunction(), $shape->getImageResource());
                $imageContents = ob_get_contents();
                ob_end_clean();

                $this->getZip()->addFromString('ppt/media/' . str_replace(' ', '_', $shape->getIndexedFilename()), $imageContents);
>>>>>>> 5764b5c5
            }
            $this->getZip()->addFromString('ppt/media/' . $shape->getIndexedFilename(), $shape->getContents());
        }

        return $this->getZip();
    }
}<|MERGE_RESOLUTION|>--- conflicted
+++ resolved
@@ -13,37 +13,8 @@
     {
         for ($i = 0; $i < $this->getDrawingHashTable()->count(); ++$i) {
             $shape = $this->getDrawingHashTable()->getByIndex($i);
-<<<<<<< HEAD
-            if (!$shape instanceof Drawing\AbstractDrawingAdapter) {
+            if (!$shape instanceof Drawing\AbstractDrawingAdapter && !$shape instanceof Media) {
                 continue;
-=======
-            if ($shape instanceof Drawing || $shape instanceof Media) {
-                $imagePath     = $shape->getPath();
-                if (strpos($imagePath, 'zip://') !== false) {
-                    $imagePath         = substr($imagePath, 6);
-                    $imagePathSplitted = explode('#', $imagePath);
-
-                    $imageZip = new \ZipArchive();
-                    $imageZip->open($imagePathSplitted[0]);
-                    $imageContents = $imageZip->getFromName($imagePathSplitted[1]);
-                    $imageZip->close();
-                    unset($imageZip);
-                } elseif (strpos($imagePath, 'data:image/') === 0) {
-                    list(, $imageContents) = explode(';', $imagePath);
-                    list(, $imageContents) = explode(',', $imageContents);
-                    $imageContents = base64_decode($imageContents);
-                } else {
-                    $imageContents = file_get_contents($imagePath);
-                }
-                $this->getZip()->addFromString('ppt/media/' . str_replace(' ', '_', $shape->getIndexedFilename()), $imageContents);
-            } elseif ($shape instanceof MemoryDrawing) {
-                ob_start();
-                call_user_func($shape->getRenderingFunction(), $shape->getImageResource());
-                $imageContents = ob_get_contents();
-                ob_end_clean();
-
-                $this->getZip()->addFromString('ppt/media/' . str_replace(' ', '_', $shape->getIndexedFilename()), $imageContents);
->>>>>>> 5764b5c5
             }
             $this->getZip()->addFromString('ppt/media/' . $shape->getIndexedFilename(), $shape->getContents());
         }
