--- conflicted
+++ resolved
@@ -97,14 +97,6 @@
         $objWriter->writeAttribute('val', $chart->getView3D()->getRotationX());
         $objWriter->endElement();
 
-<<<<<<< HEAD
-        // c:hPercent
-        $objWriter->startElement('c:hPercent');
-        $objWriter->writeAttribute('val', $chart->getView3D()->getHeightPercent() . '%');
-        $objWriter->endElement();
-
-=======
->>>>>>> 179aed28
         // c:rotY
         $objWriter->startElement('c:rotY');
         $objWriter->writeAttribute('val', $chart->getView3D()->getRotationY());
