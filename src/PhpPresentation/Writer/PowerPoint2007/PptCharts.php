<?php

namespace PhpOffice\PhpPresentation\Writer\PowerPoint2007;

use PhpOffice\Common\Drawing as CommonDrawing;
use PhpOffice\Common\XMLWriter;
use PhpOffice\PhpPresentation\PhpPresentation;
use PhpOffice\PhpPresentation\Shape\Chart;
use PhpOffice\PhpPresentation\Shape\Chart\Gridlines;
use PhpOffice\PhpPresentation\Shape\Chart\Legend;
use PhpOffice\PhpPresentation\Shape\Chart\PlotArea;
use PhpOffice\PhpPresentation\Shape\Chart\Title;
use PhpOffice\PhpPresentation\Shape\Chart\Type\Area;
use PhpOffice\PhpPresentation\Shape\Chart\Type\Bar;
use PhpOffice\PhpPresentation\Shape\Chart\Type\Bar3D;
use PhpOffice\PhpPresentation\Shape\Chart\Type\Line;
use PhpOffice\PhpPresentation\Shape\Chart\Type\Pie;
use PhpOffice\PhpPresentation\Shape\Chart\Type\Pie3D;
use PhpOffice\PhpPresentation\Shape\Chart\Type\Scatter;
use PhpOffice\PhpPresentation\Style\Border;
use PhpOffice\PhpPresentation\Style\Fill;

class PptCharts extends AbstractDecoratorWriter
{
    /**
     * @return \PhpOffice\Common\Adapter\Zip\ZipInterface
     * @throws \Exception
     */
    public function render()
    {
        for ($i = 0; $i < $this->getDrawingHashTable()->count(); ++$i) {
            $shape = $this->getDrawingHashTable()->getByIndex($i);
            if ($shape instanceof Chart) {
                $this->getZip()->addFromString('ppt/charts/' . $shape->getIndexedFilename(), $this->writeChart($shape));

                // Chart relations?
                if ($shape->hasIncludedSpreadsheet()) {
                    $this->getZip()->addFromString('ppt/charts/_rels/' . $shape->getIndexedFilename() . '.rels', $this->writeChartRelationships($shape));
                    $pFilename = 'PHPExcel';
                    $this->getZip()->addFromString('ppt/embeddings/' . $shape->getIndexedFilename() . '.xlsx', $this->writeSpreadsheet($this->getPresentation(), $shape, $pFilename . '.xlsx'));
                }
            }
        }
        return $this->getZip();
    }


    /**
     * Write chart to XML format
     *
     * @param  \PhpOffice\PhpPresentation\Shape\Chart $chart
     * @return string                    XML Output
     * @throws \Exception
     */
    public function writeChart(Chart $chart)
    {
        // Create XML writer
        $objWriter = new XMLWriter(XMLWriter::STORAGE_MEMORY);

        // XML header
        $objWriter->startDocument('1.0', 'UTF-8', 'yes');

        // c:chartSpace
        $objWriter->startElement('c:chartSpace');
        $objWriter->writeAttribute('xmlns:c', 'http://schemas.openxmlformats.org/drawingml/2006/chart');
        $objWriter->writeAttribute('xmlns:a', 'http://schemas.openxmlformats.org/drawingml/2006/main');
        $objWriter->writeAttribute('xmlns:r', 'http://schemas.openxmlformats.org/officeDocument/2006/relationships');

        // c:date1904
        $objWriter->startElement('c:date1904');
        $objWriter->writeAttribute('val', '1');
        $objWriter->endElement();

        // c:lang
        $objWriter->startElement('c:lang');
        $objWriter->writeAttribute('val', 'en-US');
        $objWriter->endElement();

        // c:chart
        $objWriter->startElement('c:chart');

        // Title?
        if ($chart->getTitle()->isVisible()) {
            // Write title
            $this->writeTitle($objWriter, $chart->getTitle());
        }

        // c:autoTitleDeleted
        $objWriter->startElement('c:autoTitleDeleted');
        $objWriter->writeAttribute('val', $chart->getTitle()->isVisible() ? '0' : '1');
        $objWriter->endElement();

        // c:view3D
        $objWriter->startElement('c:view3D');

        // c:rotX
        $objWriter->startElement('c:rotX');
        $objWriter->writeAttribute('val', $chart->getView3D()->getRotationX());
        $objWriter->endElement();

        // c:hPercent
        $objWriter->startElement('c:hPercent');
        $objWriter->writeAttribute('val', $chart->getView3D()->getHeightPercent());
        $objWriter->endElement();

        // c:rotY
        $objWriter->startElement('c:rotY');
        $objWriter->writeAttribute('val', $chart->getView3D()->getRotationY());
        $objWriter->endElement();

        // c:depthPercent
        $objWriter->startElement('c:depthPercent');
        $objWriter->writeAttribute('val', $chart->getView3D()->getDepthPercent());
        $objWriter->endElement();

        // c:rAngAx
        $objWriter->startElement('c:rAngAx');
        $objWriter->writeAttribute('val', $chart->getView3D()->hasRightAngleAxes() ? '1' : '0');
        $objWriter->endElement();

        // c:perspective
        $objWriter->startElement('c:perspective');
        $objWriter->writeAttribute('val', $chart->getView3D()->getPerspective());
        $objWriter->endElement();

        $objWriter->endElement();

        // Write plot area
        $this->writePlotArea($objWriter, $chart->getPlotArea(), $chart);

        // Legend?
        if ($chart->getLegend()->isVisible()) {
            // Write legend
            $this->writeLegend($objWriter, $chart->getLegend());
        }

        // c:plotVisOnly
        $objWriter->startElement('c:plotVisOnly');
        $objWriter->writeAttribute('val', '1');
        $objWriter->endElement();

        $objWriter->endElement();

        // c:spPr
        $objWriter->startElement('c:spPr');

        // Fill
        $this->writeFill($objWriter, $chart->getFill());

        // Border
        if ($chart->getBorder()->getLineStyle() != Border::LINE_NONE) {
            $this->writeBorder($objWriter, $chart->getBorder(), '');
        }

        // Shadow
        if ($chart->getShadow()->isVisible()) {
            // a:effectLst
            $objWriter->startElement('a:effectLst');

            // a:outerShdw
            $objWriter->startElement('a:outerShdw');
            $objWriter->writeAttribute('blurRad', CommonDrawing::pixelsToEmu($chart->getShadow()->getBlurRadius()));
            $objWriter->writeAttribute('dist', CommonDrawing::pixelsToEmu($chart->getShadow()->getDistance()));
            $objWriter->writeAttribute('dir', CommonDrawing::degreesToAngle($chart->getShadow()->getDirection()));
            $objWriter->writeAttribute('algn', $chart->getShadow()->getAlignment());
            $objWriter->writeAttribute('rotWithShape', '0');

            // a:srgbClr
            $objWriter->startElement('a:srgbClr');
            $objWriter->writeAttribute('val', $chart->getShadow()->getColor()->getRGB());

            // a:alpha
            $objWriter->startElement('a:alpha');
            $objWriter->writeAttribute('val', $chart->getShadow()->getAlpha() * 1000);
            $objWriter->endElement();

            $objWriter->endElement();

            $objWriter->endElement();

            $objWriter->endElement();
        }

        $objWriter->endElement();

        // External data?
        if ($chart->hasIncludedSpreadsheet()) {
            // c:externalData
            $objWriter->startElement('c:externalData');
            $objWriter->writeAttribute('r:id', 'rId1');

            // c:autoUpdate
            $objWriter->startElement('c:autoUpdate');
            $objWriter->writeAttribute('val', '0');
            $objWriter->endElement();

            $objWriter->endElement();
        }

        $objWriter->endElement();

        // Return
        return $objWriter->getData();
    }

    /**
     * Write chart to XML format
     *
     * @param  PhpPresentation             $presentation
     * @param  \PhpOffice\PhpPresentation\Shape\Chart $chart
     * @param  string                    $tempName
     * @return string                    String output
     * @throws \Exception
     */
    public function writeSpreadsheet(PhpPresentation $presentation, $chart, $tempName)
    {
        // Need output?
        if (!$chart->hasIncludedSpreadsheet()) {
            throw new \Exception('No spreadsheet output is required for the given chart.');
        }

        // Verify PHPExcel
        if (!class_exists('PHPExcel')) {
            throw new \Exception('PHPExcel has not been loaded. Include PHPExcel.php in your script, e.g. require_once \'PHPExcel.php\'.');
        }

        // Create new spreadsheet
        $workbook = new \PHPExcel();

        // Set properties
        $title = $chart->getTitle()->getText();
        if (strlen($title) == 0) {
            $title = 'Chart';
        }
        $workbook->getProperties()->setCreator($presentation->getProperties()->getCreator())->setLastModifiedBy($presentation->getProperties()->getLastModifiedBy())->setTitle($title);

        // Add chart data
        $sheet = $workbook->setActiveSheetIndex(0);
        $sheet->setTitle('Sheet1');

        // Write series
        $seriesIndex = 0;
        foreach ($chart->getPlotArea()->getType()->getSeries() as $series) {
            // Title
            $sheet->setCellValueByColumnAndRow(1 + $seriesIndex, 1, $series->getTitle());

            // X-axis
            $axisXData = array_keys($series->getValues());
            $numAxisXData = count($axisXData);
            for ($i = 0; $i < $numAxisXData; $i++) {
                $sheet->setCellValueByColumnAndRow(0, $i + 2, $axisXData[$i]);
            }

            // Y-axis
            $axisYData = array_values($series->getValues());
            $numAxisYData = count($axisYData);
            for ($i = 0; $i < $numAxisYData; $i++) {
                $sheet->setCellValueByColumnAndRow(1 + $seriesIndex, $i + 2, $axisYData[$i]);
            }

            ++$seriesIndex;
        }

        // Save to string
        $writer = \PHPExcel_IOFactory::createWriter($workbook, 'Excel2007');
        $writer->save($tempName);

        // Load file in memory
        $returnValue = file_get_contents($tempName);
        if (@unlink($tempName) === false) {
            throw new \Exception('The file '.$tempName.' could not removed.');
        }

        return $returnValue;
    }

    /**
     * Write element with value attribute
     *
     * @param \PhpOffice\Common\XMLWriter $objWriter   XML Writer
     * @param string                         $elementName
     * @param string                         $value
     */
    protected function writeElementWithValAttribute($objWriter, $elementName, $value)
    {
        $objWriter->startElement($elementName);
        $objWriter->writeAttribute('val', $value);
        $objWriter->endElement();
    }

    /**
     * Write single value or reference
     *
     * @param \PhpOffice\Common\XMLWriter $objWriter   XML Writer
     * @param boolean                        $isReference
     * @param mixed                          $value
     * @param string                         $reference
     */
    protected function writeSingleValueOrReference($objWriter, $isReference, $value, $reference)
    {
        if (!$isReference) {
            // Value
            $objWriter->writeElement('c:v', $value);
        } else {
            // Reference and cache
            $objWriter->startElement('c:strRef');
            $objWriter->writeElement('c:f', $reference);
            $objWriter->startElement('c:strCache');
            $objWriter->startElement('c:ptCount');
            $objWriter->writeAttribute('val', '1');
            $objWriter->endElement();

            $objWriter->startElement('c:pt');
            $objWriter->writeAttribute('idx', '0');
            $objWriter->writeElement('c:v', $value);
            $objWriter->endElement();
            $objWriter->endElement();
            $objWriter->endElement();
        }
    }

    /**
     * Write series value or reference
     *
     * @param \PhpOffice\Common\XMLWriter $objWriter   XML Writer
     * @param boolean                        $isReference
     * @param mixed                          $values
     * @param string                         $reference
     */
    protected function writeMultipleValuesOrReference($objWriter, $isReference, $values, $reference)
    {
        // c:strLit / c:numLit
        // c:strRef / c:numRef
        $referenceType = ($isReference ? 'Ref' : 'Lit');
        if (is_int($values[0]) || is_float($values[0])) {
            $dataType = 'num';
        } else {
            $dataType = 'str';
        }
        $objWriter->startElement('c:' . $dataType . $referenceType);

        $numValues = count($values);
        if (!$isReference) {
            // Value

            // c:ptCount
            $objWriter->startElement('c:ptCount');
            $objWriter->writeAttribute('val', count($values));
            $objWriter->endElement();

            // Add points
            for ($i = 0; $i < $numValues; $i++) {
                // c:pt
                $objWriter->startElement('c:pt');
                $objWriter->writeAttribute('idx', $i);
                $objWriter->writeElement('c:v', $values[$i]);
                $objWriter->endElement();
            }
        } else {
            // Reference
            $objWriter->writeElement('c:f', $reference);
            $objWriter->startElement('c:' . $dataType . 'Cache');

            // c:ptCount
            $objWriter->startElement('c:ptCount');
            $objWriter->writeAttribute('val', count($values));
            $objWriter->endElement();

            // Add points
            for ($i = 0; $i < $numValues; $i++) {
                // c:pt
                $objWriter->startElement('c:pt');
                $objWriter->writeAttribute('idx', $i);
                $objWriter->writeElement('c:v', $values[$i]);
                $objWriter->endElement();
            }

            $objWriter->endElement();
        }

        $objWriter->endElement();
    }

    /**
     * Write Title
     *
     * @param  \PhpOffice\Common\XMLWriter  $objWriter XML Writer
     * @param  \PhpOffice\PhpPresentation\Shape\Chart\Title $subject
     * @throws \Exception
     */
    protected function writeTitle(XMLWriter $objWriter, Title $subject)
    {
        // c:title
        $objWriter->startElement('c:title');

        // c:tx
        $objWriter->startElement('c:tx');

        // c:rich
        $objWriter->startElement('c:rich');

        // a:bodyPr
        $objWriter->writeElement('a:bodyPr', null);

        // a:lstStyle
        $objWriter->writeElement('a:lstStyle', null);

        // a:p
        $objWriter->startElement('a:p');

        // a:pPr
        $objWriter->startElement('a:pPr');
        $objWriter->writeAttribute('algn', $subject->getAlignment()->getHorizontal());
        $objWriter->writeAttribute('fontAlgn', $subject->getAlignment()->getVertical());
        $objWriter->writeAttribute('marL', CommonDrawing::pixelsToEmu($subject->getAlignment()->getMarginLeft()));
        $objWriter->writeAttribute('marR', CommonDrawing::pixelsToEmu($subject->getAlignment()->getMarginRight()));
        $objWriter->writeAttribute('indent', CommonDrawing::pixelsToEmu($subject->getAlignment()->getIndent()));
        $objWriter->writeAttribute('lvl', $subject->getAlignment()->getLevel());

        // a:defRPr
        $objWriter->writeElement('a:defRPr', null);

        $objWriter->endElement();

        // a:r
        $objWriter->startElement('a:r');

        // a:rPr
        $objWriter->startElement('a:rPr');
        $objWriter->writeAttribute('lang', 'en-US');
        $objWriter->writeAttribute('dirty', '0');

        $objWriter->writeAttribute('b', ($subject->getFont()->isBold() ? 'true' : 'false'));
        $objWriter->writeAttribute('i', ($subject->getFont()->isItalic() ? 'true' : 'false'));
        $objWriter->writeAttribute('strike', ($subject->getFont()->isStrikethrough() ? 'sngStrike' : 'noStrike'));
        $objWriter->writeAttribute('sz', ($subject->getFont()->getSize() * 100));
        $objWriter->writeAttribute('u', $subject->getFont()->getUnderline());

        if ($subject->getFont()->isSuperScript() || $subject->getFont()->isSubScript()) {
            if ($subject->getFont()->isSuperScript()) {
                $objWriter->writeAttribute('baseline', '30000');
            } elseif ($subject->getFont()->isSubScript()) {
                $objWriter->writeAttribute('baseline', '-25000');
            }
        }

        // Font - a:solidFill
        $objWriter->startElement('a:solidFill');

        // a:srgbClr
        $objWriter->startElement('a:srgbClr');
        $objWriter->writeAttribute('val', $subject->getFont()->getColor()->getRGB());
        $objWriter->endElement();

        $objWriter->endElement();

        // Font - a:latin
        $objWriter->startElement('a:latin');
        $objWriter->writeAttribute('typeface', $subject->getFont()->getName());
        $objWriter->endElement();

        $objWriter->endElement();

        // a:t
        $objWriter->writeElement('a:t', $subject->getText());

        $objWriter->endElement();

        // a:endParaRPr
        $objWriter->startElement('a:endParaRPr');
        $objWriter->writeAttribute('lang', 'en-US');
        $objWriter->writeAttribute('dirty', '0');
        $objWriter->endElement();

        $objWriter->endElement();

        $objWriter->endElement();

        $objWriter->endElement();

        // Write layout
        $this->writeLayout($objWriter, $subject);

        // c:overlay
        $objWriter->startElement('c:overlay');
        $objWriter->writeAttribute('val', '0');
        $objWriter->endElement();

        $objWriter->endElement();
    }

    /**
     * Write Plot Area
     *
     * @param  \PhpOffice\Common\XMLWriter     $objWriter XML Writer
     * @param  \PhpOffice\PhpPresentation\Shape\Chart\PlotArea $subject
     * @param  \PhpOffice\PhpPresentation\Shape\Chart          $chart
     * @throws \Exception
     */
    protected function writePlotArea(XMLWriter $objWriter, PlotArea $subject, Chart $chart)
    {
        // c:plotArea
        $objWriter->startElement('c:plotArea');

        // Write layout
        $this->writeLayout($objWriter, $subject);

        // Write chart
        $chartType = $subject->getType();
        if ($chartType instanceof Area) {
            $this->writeTypeArea($objWriter, $chartType, $chart->hasIncludedSpreadsheet());
        } elseif ($chartType instanceof Bar) {
            $this->writeTypeBar($objWriter, $chartType, $chart->hasIncludedSpreadsheet());
        } elseif ($chartType instanceof Bar3D) {
            $this->writeTypeBar3D($objWriter, $chartType, $chart->hasIncludedSpreadsheet());
        } elseif ($chartType instanceof Pie) {
            $this->writeTypePie($objWriter, $chartType, $chart->hasIncludedSpreadsheet());
        } elseif ($chartType instanceof Pie3D) {
            $this->writeTypePie3D($objWriter, $chartType, $chart->hasIncludedSpreadsheet());
        } elseif ($chartType instanceof Line) {
            $this->writeTypeLine($objWriter, $chartType, $chart->hasIncludedSpreadsheet());
        } elseif ($chartType instanceof Scatter) {
            $this->writeTypeScatter($objWriter, $chartType, $chart->hasIncludedSpreadsheet());
        } else {
            throw new \Exception('The chart type provided could not be rendered.');
        }

        // Write X axis?
        if ($chartType->hasAxisX()) {
            $this->writeAxis($objWriter, $subject->getAxisX(), Chart\Axis::AXIS_X);
        }

        // Write Y axis?
        if ($chartType->hasAxisY()) {
            $this->writeAxis($objWriter, $subject->getAxisY(), Chart\Axis::AXIS_Y);
        }


        $objWriter->endElement();
    }

    /**
     * Write Legend
     *
     * @param  \PhpOffice\Common\XMLWriter   $objWriter XML Writer
     * @param  \PhpOffice\PhpPresentation\Shape\Chart\Legend $subject
     * @throws \Exception
     */
    protected function writeLegend(XMLWriter $objWriter, Legend $subject)
    {
        // c:legend
        $objWriter->startElement('c:legend');

        // c:legendPos
        $objWriter->startElement('c:legendPos');
        $objWriter->writeAttribute('val', $subject->getPosition());
        $objWriter->endElement();

        // Write layout
        $this->writeLayout($objWriter, $subject);

        // c:overlay
        $objWriter->startElement('c:overlay');
        $objWriter->writeAttribute('val', '0');
        $objWriter->endElement();

        // c:spPr
        $objWriter->startElement('c:spPr');

        // Fill
        $this->writeFill($objWriter, $subject->getFill());

        // Border
        if ($subject->getBorder()->getLineStyle() != Border::LINE_NONE) {
            $this->writeBorder($objWriter, $subject->getBorder(), '');
        }

        $objWriter->endElement();

        // c:txPr
        $objWriter->startElement('c:txPr');

        // a:bodyPr
        $objWriter->writeElement('a:bodyPr', null);

        // a:lstStyle
        $objWriter->writeElement('a:lstStyle', null);

        // a:p
        $objWriter->startElement('a:p');

        // a:pPr
        $objWriter->startElement('a:pPr');
        $objWriter->writeAttribute('algn', $subject->getAlignment()->getHorizontal());
        $objWriter->writeAttribute('fontAlgn', $subject->getAlignment()->getVertical());
        $objWriter->writeAttribute('marL', CommonDrawing::pixelsToEmu($subject->getAlignment()->getMarginLeft()));
        $objWriter->writeAttribute('marR', CommonDrawing::pixelsToEmu($subject->getAlignment()->getMarginRight()));
        $objWriter->writeAttribute('indent', CommonDrawing::pixelsToEmu($subject->getAlignment()->getIndent()));
        $objWriter->writeAttribute('lvl', $subject->getAlignment()->getLevel());

        // a:defRPr
        $objWriter->startElement('a:defRPr');

        $objWriter->writeAttribute('b', ($subject->getFont()->isBold() ? 'true' : 'false'));
        $objWriter->writeAttribute('i', ($subject->getFont()->isItalic() ? 'true' : 'false'));
        $objWriter->writeAttribute('strike', ($subject->getFont()->isStrikethrough() ? 'sngStrike' : 'noStrike'));
        $objWriter->writeAttribute('sz', ($subject->getFont()->getSize() * 100));
        $objWriter->writeAttribute('u', $subject->getFont()->getUnderline());

        if ($subject->getFont()->isSuperScript() || $subject->getFont()->isSubScript()) {
            if ($subject->getFont()->isSuperScript()) {
                $objWriter->writeAttribute('baseline', '30000');
            } elseif ($subject->getFont()->isSubScript()) {
                $objWriter->writeAttribute('baseline', '-25000');
            }
        }

        // Font - a:solidFill
        $objWriter->startElement('a:solidFill');

        // a:srgbClr
        $objWriter->startElement('a:srgbClr');
        $objWriter->writeAttribute('val', $subject->getFont()->getColor()->getRGB());
        $objWriter->endElement();

        $objWriter->endElement();

        // Font - a:latin
        $objWriter->startElement('a:latin');
        $objWriter->writeAttribute('typeface', $subject->getFont()->getName());
        $objWriter->endElement();

        $objWriter->endElement();

        $objWriter->endElement();

        // a:endParaRPr
        $objWriter->startElement('a:endParaRPr');
        $objWriter->writeAttribute('lang', 'en-US');
        $objWriter->writeAttribute('dirty', '0');
        $objWriter->endElement();

        $objWriter->endElement();

        $objWriter->endElement();

        $objWriter->endElement();
    }

    /**
     * Write Layout
     *
     * @param  \PhpOffice\Common\XMLWriter $objWriter XML Writer
     * @param  mixed                          $subject
     * @throws \Exception
     */
    protected function writeLayout(XMLWriter $objWriter, $subject)
    {
        // c:layout
        $objWriter->startElement('c:layout');

        // c:manualLayout
        $objWriter->startElement('c:manualLayout');
        // c:xMode
        $objWriter->startElement('c:xMode');
        $objWriter->writeAttribute('val', 'edge');
        $objWriter->endElement();

        // c:yMode
        $objWriter->startElement('c:yMode');
        $objWriter->writeAttribute('val', 'edge');
        $objWriter->endElement();

        if ($subject->getOffsetX() != 0) {
            // c:x
            $objWriter->startElement('c:x');
            $objWriter->writeAttribute('val', $subject->getOffsetX());
            $objWriter->endElement();
        }

        if ($subject->getOffsetY() != 0) {
            // c:y
            $objWriter->startElement('c:y');
            $objWriter->writeAttribute('val', $subject->getOffsetY());
            $objWriter->endElement();
        }

        if ($subject->getWidth() != 0) {
            // c:w
            $objWriter->startElement('c:w');
            $objWriter->writeAttribute('val', $subject->getWidth());
            $objWriter->endElement();
        }

        if ($subject->getHeight() != 0) {
            // c:h
            $objWriter->startElement('c:h');
            $objWriter->writeAttribute('val', $subject->getHeight());
            $objWriter->endElement();
        }

        $objWriter->endElement();
        $objWriter->endElement();
    }

    /**
     * Write Type Area
     *
     * @param  \PhpOffice\Common\XMLWriter      $objWriter    XML Writer
     * @param  \PhpOffice\PhpPresentation\Shape\Chart\Type\Area $subject
     * @param  boolean                             $includeSheet
     * @throws \Exception
     */
    protected function writeTypeArea(XMLWriter $objWriter, Area $subject, $includeSheet = false)
    {
        // c:lineChart
        $objWriter->startElement('c:areaChart');

        // c:grouping
        $objWriter->startElement('c:grouping');
        $objWriter->writeAttribute('val', 'standard');
        $objWriter->endElement();

        // Write series
        $seriesIndex = 0;
        foreach ($subject->getSeries() as $series) {
            // c:ser
            $objWriter->startElement('c:ser');

            // c:ser > c:idx
            $objWriter->startElement('c:idx');
            $objWriter->writeAttribute('val', $seriesIndex);
            $objWriter->endElement();

            // c:ser > c:order
            $objWriter->startElement('c:order');
            $objWriter->writeAttribute('val', $seriesIndex);
            $objWriter->endElement();

            // c:ser > c:tx
            $objWriter->startElement('c:tx');
            $coords = ($includeSheet ? 'Sheet1!$' . \PHPExcel_Cell::stringFromColumnIndex(1 + $seriesIndex) . '$1' : '');
            $this->writeSingleValueOrReference($objWriter, $includeSheet, $series->getTitle(), $coords);
            $objWriter->endElement();

            // c:ser > c:dLbls
            $objWriter->startElement('c:dLbls');

            // c:ser > c:dLbls > c:txPr
            $objWriter->startElement('c:txPr');

            // c:ser > c:dLbls > c:txPr > a:bodyPr
            $objWriter->writeElement('a:bodyPr', null);

            // c:ser > c:dLbls > c:txPr > a:lstStyle
            $objWriter->writeElement('a:lstStyle', null);

            // c:ser > c:dLbls > c:txPr > a:p
            $objWriter->startElement('a:p');

            // c:ser > c:dLbls > c:txPr > a:p > a:pPr
            $objWriter->startElement('a:pPr');

            // c:ser > c:dLbls > c:txPr > a:p > a:pPr > a:defRPr
            $objWriter->startElement('a:defRPr');

            $objWriter->writeAttribute('b', ($series->getFont()->isBold() ? 'true' : 'false'));
            $objWriter->writeAttribute('i', ($series->getFont()->isItalic() ? 'true' : 'false'));
            $objWriter->writeAttribute('strike', ($series->getFont()->isStrikethrough() ? 'sngStrike' : 'noStrike'));
            $objWriter->writeAttribute('sz', ($series->getFont()->getSize() * 100));
            $objWriter->writeAttribute('u', $series->getFont()->getUnderline());

            if ($series->getFont()->isSuperScript() || $series->getFont()->isSubScript()) {
                if ($series->getFont()->isSuperScript()) {
                    $objWriter->writeAttribute('baseline', '30000');
                } elseif ($series->getFont()->isSubScript()) {
                    $objWriter->writeAttribute('baseline', '-25000');
                }
            }

            // c:ser > c:dLbls > c:txPr > a:p > a:pPr > a:defRPr > a:solidFill
            $objWriter->startElement('a:solidFill');

            // c:ser > c:dLbls > c:txPr > a:p > a:pPr > a:defRPr > a:solidFill > a:srgbClr
            $objWriter->startElement('a:srgbClr');
            $objWriter->writeAttribute('val', $series->getFont()->getColor()->getRGB());
            $objWriter->endElement();

            // c:ser > c:dLbls > c:txPr > a:p > a:pPr > a:defRPr > ## a:solidFill
            $objWriter->endElement();

            // c:ser > c:dLbls > c:txPr > a:p > a:pPr > a:defRPr > a:latin
            $objWriter->startElement('a:latin');
            $objWriter->writeAttribute('typeface', $series->getFont()->getName());
            $objWriter->endElement();

            // c:ser > c:dLbls > c:txPr > a:p > a:pPr > ##a:defRPr
            $objWriter->endElement();

            // c:ser > c:dLbls > c:txPr > a:p > ##a:pPr
            $objWriter->endElement();

            // c:ser > c:dLbls > c:txPr > a:p > a:endParaRPr
            $objWriter->startElement('a:endParaRPr');
            $objWriter->writeAttribute('lang', 'en-US');
            $objWriter->writeAttribute('dirty', '0');
            $objWriter->endElement();

            // c:ser > c:dLbls > c:txPr > ##a:p
            $objWriter->endElement();

            // c:ser > c:dLbls > ##c:txPr
            $objWriter->endElement();

            // c:ser > c:dLbls > c:dLblPos
            $this->writeElementWithValAttribute($objWriter, 'c:dLblPos', $series->getLabelPosition());

            // c:ser > c:dLbls > c:showVal
            $this->writeElementWithValAttribute($objWriter, 'c:showVal', $series->hasShowValue() ? '1' : '0');

            // c:ser > c:dLbls > c:showCatName
            $this->writeElementWithValAttribute($objWriter, 'c:showCatName', $series->hasShowCategoryName() ? '1' : '0');

            // c:ser > c:dLbls > c:showSerName
            $this->writeElementWithValAttribute($objWriter, 'c:showSerName', $series->hasShowSeriesName() ? '1' : '0');

            // c:ser > c:dLbls > c:showPercent
            $this->writeElementWithValAttribute($objWriter, 'c:showPercent', $series->hasShowPercentage() ? '1' : '0');

            // c:ser > c:dLbls > c:showLeaderLines
            $this->writeElementWithValAttribute($objWriter, 'c:showLeaderLines', $series->hasShowLeaderLines() ? '1' : '0');

            // c:ser > ##c:dLbls
            $objWriter->endElement();

            if ($series->getFill()->getFillType() != Fill::FILL_NONE) {
                // c:spPr
                $objWriter->startElement('c:spPr');
                // Write fill
                $this->writeFill($objWriter, $series->getFill());
                // ## c:spPr
                $objWriter->endElement();
            }

            // Write X axis data
            $axisXData = array_keys($series->getValues());

            // c:cat
            $objWriter->startElement('c:cat');
            $this->writeMultipleValuesOrReference($objWriter, $includeSheet, $axisXData, 'Sheet1!$A$2:$A$' . (1 + count($axisXData)));
            $objWriter->endElement();

            // Write Y axis data
            $axisYData = array_values($series->getValues());

            // c:val
            $objWriter->startElement('c:val');
            $coords = ($includeSheet ? 'Sheet1!$' . \PHPExcel_Cell::stringFromColumnIndex($seriesIndex + 1) . '$2:$' . \PHPExcel_Cell::stringFromColumnIndex($seriesIndex + 1) . '$' . (1 + count($axisYData)) : '');
            $this->writeMultipleValuesOrReference($objWriter, $includeSheet, $axisYData, $coords);
            $objWriter->endElement();

            $objWriter->endElement();

            ++$seriesIndex;
        }

        // c:marker
        $objWriter->startElement('c:marker');
        $objWriter->writeAttribute('val', '1');
        $objWriter->endElement();

        // c:smooth
        $objWriter->startElement('c:smooth');
        $objWriter->writeAttribute('val', '0');
        $objWriter->endElement();

        // c:axId
        $objWriter->startElement('c:axId');
        $objWriter->writeAttribute('val', '52743552');
        $objWriter->endElement();

        // c:axId
        $objWriter->startElement('c:axId');
        $objWriter->writeAttribute('val', '52749440');
        $objWriter->endElement();

        $objWriter->endElement();
    }

    /**
     * Write Type Bar
     *
     * @param  \PhpOffice\Common\XMLWriter       $objWriter    XML Writer
     * @param  \PhpOffice\PhpPresentation\Shape\Chart\Type\Bar $subject
     * @param  boolean                              $includeSheet
     * @throws \Exception
     */
    protected function writeTypeBar(XMLWriter $objWriter, Bar $subject, $includeSheet = false)
    {
        // c:bar3DChart
        $objWriter->startElement('c:barChart');

        // c:barDir
        $objWriter->startElement('c:barDir');
        $objWriter->writeAttribute('val', $subject->getBarDirection());
        $objWriter->endElement();

        // c:grouping
        $objWriter->startElement('c:grouping');
        $objWriter->writeAttribute('val', $subject->getBarGrouping());
        $objWriter->endElement();

        // Write series
        $seriesIndex = 0;
        foreach ($subject->getSeries() as $series) {
            // c:ser
            $objWriter->startElement('c:ser');

            // c:idx
            $objWriter->startElement('c:idx');
            $objWriter->writeAttribute('val', $seriesIndex);
            $objWriter->endElement();

            // c:order
            $objWriter->startElement('c:order');
            $objWriter->writeAttribute('val', $seriesIndex);
            $objWriter->endElement();

            // c:tx
            $objWriter->startElement('c:tx');
            $coords = ($includeSheet ? 'Sheet1!$' . \PHPExcel_Cell::stringFromColumnIndex(1 + $seriesIndex) . '$1' : '');
            $this->writeSingleValueOrReference($objWriter, $includeSheet, $series->getTitle(), $coords);
            $objWriter->endElement();

            // Fills for points?
            $dataPointFills = $series->getDataPointFills();
            foreach ($dataPointFills as $key => $value) {
                // c:dPt
                $objWriter->startElement('c:dPt');

                // c:idx
                $this->writeElementWithValAttribute($objWriter, 'c:idx', $key);

                if ($value->getFillType() != Fill::FILL_NONE) {
                    // c:spPr
                    $objWriter->startElement('c:spPr');
                    // Write fill
                    $this->writeFill($objWriter, $value);
                    // ## c:spPr
                    $objWriter->endElement();
                }

                // ## c:dPt
                $objWriter->endElement();
            }

            // c:dLbls
            $objWriter->startElement('c:dLbls');

            if ($series->hasDlblNumFormat()) {
                //c:numFmt
                $objWriter->startElement('c:numFmt');
                $objWriter->writeAttribute('formatCode', $series->getDlblNumFormat());
                $objWriter->writeAttribute('sourceLinked', '0');
                $objWriter->endElement();
            }

            // c:txPr
            $objWriter->startElement('c:txPr');

            // a:bodyPr
            $objWriter->writeElement('a:bodyPr', null);

            // a:lstStyle
            $objWriter->writeElement('a:lstStyle', null);

            // a:p
            $objWriter->startElement('a:p');

            // a:pPr
            $objWriter->startElement('a:pPr');

            // a:defRPr
            $objWriter->startElement('a:defRPr');

            $objWriter->writeAttribute('b', ($series->getFont()->isBold() ? 'true' : 'false'));
            $objWriter->writeAttribute('i', ($series->getFont()->isItalic() ? 'true' : 'false'));
            $objWriter->writeAttribute('strike', ($series->getFont()->isStrikethrough() ? 'sngStrike' : 'noStrike'));
            $objWriter->writeAttribute('sz', ($series->getFont()->getSize() * 100));
            $objWriter->writeAttribute('u', $series->getFont()->getUnderline());

            if ($series->getFont()->isSuperScript() || $series->getFont()->isSubScript()) {
                if ($series->getFont()->isSuperScript()) {
                    $objWriter->writeAttribute('baseline', '30000');
                } elseif ($series->getFont()->isSubScript()) {
                    $objWriter->writeAttribute('baseline', '-25000');
                }
            }

            // Font - a:solidFill
            $objWriter->startElement('a:solidFill');

            // a:srgbClr
            $objWriter->startElement('a:srgbClr');
            $objWriter->writeAttribute('val', $series->getFont()->getColor()->getRGB());
            $objWriter->endElement();

            $objWriter->endElement();

            // Font - a:latin
            $objWriter->startElement('a:latin');
            $objWriter->writeAttribute('typeface', $series->getFont()->getName());
            $objWriter->endElement();

            $objWriter->endElement();

            $objWriter->endElement();

            // a:endParaRPr
            $objWriter->startElement('a:endParaRPr');
            $objWriter->writeAttribute('lang', 'en-US');
            $objWriter->writeAttribute('dirty', '0');
            $objWriter->endElement();

            $objWriter->endElement();

            $objWriter->endElement();

            // c:showVal
            $this->writeElementWithValAttribute($objWriter, 'c:showVal', $series->hasShowValue() ? '1' : '0');

            // c:showCatName
            $this->writeElementWithValAttribute($objWriter, 'c:showCatName', $series->hasShowCategoryName() ? '1' : '0');

            // c:showSerName
            $this->writeElementWithValAttribute($objWriter, 'c:showSerName', $series->hasShowSeriesName() ? '1' : '0');

            // c:showPercent
            $this->writeElementWithValAttribute($objWriter, 'c:showPercent', $series->hasShowPercentage() ? '1' : '0');

            // c:showLeaderLines
            $this->writeElementWithValAttribute($objWriter, 'c:showLeaderLines', $series->hasShowLeaderLines() ? '1' : '0');

            $objWriter->endElement();

            // c:spPr
            if ($series->getFill()->getFillType() != Fill::FILL_NONE) {
                // c:spPr
                $objWriter->startElement('c:spPr');
                // Write fill
                $this->writeFill($objWriter, $series->getFill());
                // ## c:spPr
                $objWriter->endElement();
            }

            // Write X axis data
            $axisXData = array_keys($series->getValues());

            // c:cat
            $objWriter->startElement('c:cat');
            $this->writeMultipleValuesOrReference($objWriter, $includeSheet, $axisXData, 'Sheet1!$A$2:$A$' . (1 + count($axisXData)));
            $objWriter->endElement();

            // Write Y axis data
            $axisYData = array_values($series->getValues());

            // c:val
            $objWriter->startElement('c:val');
            $coords = ($includeSheet ? 'Sheet1!$' . \PHPExcel_Cell::stringFromColumnIndex($seriesIndex + 1) . '$2:$' . \PHPExcel_Cell::stringFromColumnIndex($seriesIndex + 1) . '$' . (1 + count($axisYData)) : '');
            $this->writeMultipleValuesOrReference($objWriter, $includeSheet, $axisYData, $coords);
            $objWriter->endElement();

            $objWriter->endElement();

            ++$seriesIndex;
        }

        // c:overlap
        $objWriter->startElement('c:overlap');
        if ($subject->getBarGrouping() == Bar::GROUPING_CLUSTERED) {
            $objWriter->writeAttribute('val', '0');
        } elseif ($subject->getBarGrouping() == Bar::GROUPING_STACKED || $subject->getBarGrouping() == Bar::GROUPING_PERCENTSTACKED) {
            $objWriter->writeAttribute('val', '100');
        }
        $objWriter->endElement();

        // c:gapWidth
        $objWriter->startElement('c:gapWidth');
        $objWriter->writeAttribute('val', '75');
        $objWriter->endElement();

        // c:shape
        $objWriter->startElement('c:shape');
        $objWriter->writeAttribute('val', 'box');
        $objWriter->endElement();

        // c:axId
        $objWriter->startElement('c:axId');
        $objWriter->writeAttribute('val', '52743552');
        $objWriter->endElement();

        // c:axId
        $objWriter->startElement('c:axId');
        $objWriter->writeAttribute('val', '52749440');
        $objWriter->endElement();

        // c:axId
        $objWriter->startElement('c:axId');
        $objWriter->writeAttribute('val', '0');
        $objWriter->endElement();

        $objWriter->endElement();
    }

    /**
     * Write Type Bar3D
     *
     * @param  \PhpOffice\Common\XMLWriter       $objWriter    XML Writer
     * @param  \PhpOffice\PhpPresentation\Shape\Chart\Type\Bar3D $subject
     * @param  boolean                              $includeSheet
     * @throws \Exception
     */
    protected function writeTypeBar3D(XMLWriter $objWriter, Bar3D $subject, $includeSheet = false)
    {
        // c:bar3DChart
        $objWriter->startElement('c:bar3DChart');

        // c:barDir
        $objWriter->startElement('c:barDir');
        $objWriter->writeAttribute('val', $subject->getBarDirection());
        $objWriter->endElement();

        // c:grouping
        $objWriter->startElement('c:grouping');
        $objWriter->writeAttribute('val', $subject->getBarGrouping());
        $objWriter->endElement();

        // Write series
        $seriesIndex = 0;
        foreach ($subject->getSeries() as $series) {
            // c:ser
            $objWriter->startElement('c:ser');

            // c:idx
            $objWriter->startElement('c:idx');
            $objWriter->writeAttribute('val', $seriesIndex);
            $objWriter->endElement();

            // c:order
            $objWriter->startElement('c:order');
            $objWriter->writeAttribute('val', $seriesIndex);
            $objWriter->endElement();

            // c:tx
            $objWriter->startElement('c:tx');
            $coords = ($includeSheet ? 'Sheet1!$' . \PHPExcel_Cell::stringFromColumnIndex(1 + $seriesIndex) . '$1' : '');
            $this->writeSingleValueOrReference($objWriter, $includeSheet, $series->getTitle(), $coords);
            $objWriter->endElement();

            // Fills for points?
            $dataPointFills = $series->getDataPointFills();
            foreach ($dataPointFills as $key => $value) {
                // c:dPt
                $objWriter->startElement('c:dPt');

                // c:idx
                $this->writeElementWithValAttribute($objWriter, 'c:idx', $key);

                if ($value->getFillType() != Fill::FILL_NONE) {
                    // c:spPr
                    $objWriter->startElement('c:spPr');
                    // Write fill
                    $this->writeFill($objWriter, $value);
                    // ## c:spPr
                    $objWriter->endElement();
                }

                // ## c:dPt
                $objWriter->endElement();
            }

            // c:dLbls
            $objWriter->startElement('c:dLbls');

            // c:txPr
            $objWriter->startElement('c:txPr');

            // a:bodyPr
            $objWriter->writeElement('a:bodyPr', null);

            // a:lstStyle
            $objWriter->writeElement('a:lstStyle', null);

            // a:p
            $objWriter->startElement('a:p');

            // a:pPr
            $objWriter->startElement('a:pPr');

            // a:defRPr
            $objWriter->startElement('a:defRPr');

            $objWriter->writeAttribute('b', ($series->getFont()->isBold() ? 'true' : 'false'));
            $objWriter->writeAttribute('i', ($series->getFont()->isItalic() ? 'true' : 'false'));
            $objWriter->writeAttribute('strike', ($series->getFont()->isStrikethrough() ? 'sngStrike' : 'noStrike'));
            $objWriter->writeAttribute('sz', ($series->getFont()->getSize() * 100));
            $objWriter->writeAttribute('u', $series->getFont()->getUnderline());

            if ($series->getFont()->isSuperScript() || $series->getFont()->isSubScript()) {
                if ($series->getFont()->isSuperScript()) {
                    $objWriter->writeAttribute('baseline', '30000');
                } elseif ($series->getFont()->isSubScript()) {
                    $objWriter->writeAttribute('baseline', '-25000');
                }
            }

            // Font - a:solidFill
            $objWriter->startElement('a:solidFill');

            // a:srgbClr
            $objWriter->startElement('a:srgbClr');
            $objWriter->writeAttribute('val', $series->getFont()->getColor()->getRGB());
            $objWriter->endElement();

            $objWriter->endElement();

            // Font - a:latin
            $objWriter->startElement('a:latin');
            $objWriter->writeAttribute('typeface', $series->getFont()->getName());
            $objWriter->endElement();

            $objWriter->endElement();

            $objWriter->endElement();

            // a:endParaRPr
            $objWriter->startElement('a:endParaRPr');
            $objWriter->writeAttribute('lang', 'en-US');
            $objWriter->writeAttribute('dirty', '0');
            $objWriter->endElement();

            $objWriter->endElement();

            $objWriter->endElement();

            // c:showVal
            $this->writeElementWithValAttribute($objWriter, 'c:showVal', $series->hasShowValue() ? '1' : '0');

            // c:showCatName
            $this->writeElementWithValAttribute($objWriter, 'c:showCatName', $series->hasShowCategoryName() ? '1' : '0');

            // c:showSerName
            $this->writeElementWithValAttribute($objWriter, 'c:showSerName', $series->hasShowSeriesName() ? '1' : '0');

            // c:showPercent
            $this->writeElementWithValAttribute($objWriter, 'c:showPercent', $series->hasShowPercentage() ? '1' : '0');

            // c:showLeaderLines
            $this->writeElementWithValAttribute($objWriter, 'c:showLeaderLines', $series->hasShowLeaderLines() ? '1' : '0');

            $objWriter->endElement();

            // c:spPr
            if ($series->getFill()->getFillType() != Fill::FILL_NONE) {
                // c:spPr
                $objWriter->startElement('c:spPr');
                // Write fill
                $this->writeFill($objWriter, $series->getFill());
                // ## c:spPr
                $objWriter->endElement();
            }

            // Write X axis data
            $axisXData = array_keys($series->getValues());

            // c:cat
            $objWriter->startElement('c:cat');
            $this->writeMultipleValuesOrReference($objWriter, $includeSheet, $axisXData, 'Sheet1!$A$2:$A$' . (1 + count($axisXData)));
            $objWriter->endElement();

            // Write Y axis data
            $axisYData = array_values($series->getValues());

            // c:val
            $objWriter->startElement('c:val');
            $coords = ($includeSheet ? 'Sheet1!$' . \PHPExcel_Cell::stringFromColumnIndex($seriesIndex + 1) . '$2:$' . \PHPExcel_Cell::stringFromColumnIndex($seriesIndex + 1) . '$' . (1 + count($axisYData)) : '');
            $this->writeMultipleValuesOrReference($objWriter, $includeSheet, $axisYData, $coords);
            $objWriter->endElement();

            $objWriter->endElement();

            ++$seriesIndex;
        }

        // c:gapWidth
        $objWriter->startElement('c:gapWidth');
        $objWriter->writeAttribute('val', '75');
        $objWriter->endElement();

        // c:shape
        $objWriter->startElement('c:shape');
        $objWriter->writeAttribute('val', 'box');
        $objWriter->endElement();

        // c:axId
        $objWriter->startElement('c:axId');
        $objWriter->writeAttribute('val', '52743552');
        $objWriter->endElement();

        // c:axId
        $objWriter->startElement('c:axId');
        $objWriter->writeAttribute('val', '52749440');
        $objWriter->endElement();

        // c:axId
        $objWriter->startElement('c:axId');
        $objWriter->writeAttribute('val', '0');
        $objWriter->endElement();

        $objWriter->endElement();
    }

    /**
     * Write Type Pie
     *
     * @param  \PhpOffice\Common\XMLWriter       $objWriter    XML Writer
     * @param  \PhpOffice\PhpPresentation\Shape\Chart\Type\Pie $subject
     * @param  boolean                              $includeSheet
     * @throws \Exception
     */
    protected function writeTypePie(XMLWriter $objWriter, Pie $subject, $includeSheet = false)
    {
        // c:pieChart
        $objWriter->startElement('c:pieChart');

        // c:varyColors
        $objWriter->startElement('c:varyColors');
        $objWriter->writeAttribute('val', '1');
        $objWriter->endElement();

        // Write series
        $seriesIndex = 0;
        foreach ($subject->getSeries() as $series) {
            // c:ser
            $objWriter->startElement('c:ser');

            // c:idx
            $objWriter->startElement('c:idx');
            $objWriter->writeAttribute('val', $seriesIndex);
            $objWriter->endElement();

            // c:order
            $objWriter->startElement('c:order');
            $objWriter->writeAttribute('val', $seriesIndex);
            $objWriter->endElement();

            // c:tx
            $objWriter->startElement('c:tx');
            $coords = ($includeSheet ? 'Sheet1!$' . \PHPExcel_Cell::stringFromColumnIndex(1 + $seriesIndex) . '$1' : '');
            $this->writeSingleValueOrReference($objWriter, $includeSheet, $series->getTitle(), $coords);
            $objWriter->endElement();

            // Fills for points?
            $dataPointFills = $series->getDataPointFills();
            foreach ($dataPointFills as $key => $value) {
                // c:dPt
                $objWriter->startElement('c:dPt');

                // c:idx
                $this->writeElementWithValAttribute($objWriter, 'c:idx', $key);

                // c:spPr
                $objWriter->startElement('c:spPr');

                // Write fill
                $this->writeFill($objWriter, $value);

                $objWriter->endElement();

                $objWriter->endElement();
            }

            // c:dLbls
            $objWriter->startElement('c:dLbls');

            // c:txPr
            $objWriter->startElement('c:txPr');

            // a:bodyPr
            $objWriter->writeElement('a:bodyPr', null);

            // a:lstStyle
            $objWriter->writeElement('a:lstStyle', null);

            // a:p
            $objWriter->startElement('a:p');

            // a:pPr
            $objWriter->startElement('a:pPr');

            // a:defRPr
            $objWriter->startElement('a:defRPr');

            $objWriter->writeAttribute('b', ($series->getFont()->isBold() ? 'true' : 'false'));
            $objWriter->writeAttribute('i', ($series->getFont()->isItalic() ? 'true' : 'false'));
            $objWriter->writeAttribute('strike', ($series->getFont()->isStrikethrough() ? 'sngStrike' : 'noStrike'));
            $objWriter->writeAttribute('sz', ($series->getFont()->getSize() * 100));
            $objWriter->writeAttribute('u', $series->getFont()->getUnderline());

            if ($series->getFont()->isSuperScript() || $series->getFont()->isSubScript()) {
                if ($series->getFont()->isSuperScript()) {
                    $objWriter->writeAttribute('baseline', '30000');
                } elseif ($series->getFont()->isSubScript()) {
                    $objWriter->writeAttribute('baseline', '-25000');
                }
            }

            // Font - a:solidFill
            $objWriter->startElement('a:solidFill');

            // a:srgbClr
            $objWriter->startElement('a:srgbClr');
            $objWriter->writeAttribute('val', $series->getFont()->getColor()->getRGB());
            $objWriter->endElement();

            $objWriter->endElement();

            // Font - a:latin
            $objWriter->startElement('a:latin');
            $objWriter->writeAttribute('typeface', $series->getFont()->getName());
            $objWriter->endElement();

            $objWriter->endElement();

            $objWriter->endElement();

            // a:endParaRPr
            $objWriter->startElement('a:endParaRPr');
            $objWriter->writeAttribute('lang', 'en-US');
            $objWriter->writeAttribute('dirty', '0');
            $objWriter->endElement();

            $objWriter->endElement();

            $objWriter->endElement();

            // c:dLblPos
            $this->writeElementWithValAttribute($objWriter, 'c:dLblPos', $series->getLabelPosition());

            // c:showVal
            $this->writeElementWithValAttribute($objWriter, 'c:showVal', $series->hasShowValue() ? '1' : '0');

            // c:showCatName
            $this->writeElementWithValAttribute($objWriter, 'c:showCatName', $series->hasShowCategoryName() ? '1' : '0');

            // c:showSerName
            $this->writeElementWithValAttribute($objWriter, 'c:showSerName', $series->hasShowSeriesName() ? '1' : '0');

            // c:showPercent
            $this->writeElementWithValAttribute($objWriter, 'c:showPercent', $series->hasShowPercentage() ? '1' : '0');

            // c:showLeaderLines
            $this->writeElementWithValAttribute($objWriter, 'c:showLeaderLines', $series->hasShowLeaderLines() ? '1' : '0');

            $objWriter->endElement();

            // Write X axis data
            $axisXData = array_keys($series->getValues());

            // c:cat
            $objWriter->startElement('c:cat');
            $this->writeMultipleValuesOrReference($objWriter, $includeSheet, $axisXData, 'Sheet1!$A$2:$A$' . (1 + count($axisXData)));
            $objWriter->endElement();

            // Write Y axis data
            $axisYData = array_values($series->getValues());

            // c:val
            $objWriter->startElement('c:val');
            $coords = ($includeSheet ? 'Sheet1!$' . \PHPExcel_Cell::stringFromColumnIndex($seriesIndex + 1) . '$2:$' . \PHPExcel_Cell::stringFromColumnIndex($seriesIndex + 1) . '$' . (1 + count($axisYData)) : '');
            $this->writeMultipleValuesOrReference($objWriter, $includeSheet, $axisYData, $coords);
            $objWriter->endElement();

            $objWriter->endElement();

            ++$seriesIndex;
        }

        $objWriter->endElement();
    }

    /**
     * Write Type Pie3D
     *
     * @param  \PhpOffice\Common\XMLWriter       $objWriter    XML Writer
     * @param  \PhpOffice\PhpPresentation\Shape\Chart\Type\Pie3D $subject
     * @param  boolean                              $includeSheet
     * @throws \Exception
     */
    protected function writeTypePie3D(XMLWriter $objWriter, Pie3D $subject, $includeSheet = false)
    {
        // c:pie3DChart
        $objWriter->startElement('c:pie3DChart');

        // c:varyColors
        $objWriter->startElement('c:varyColors');
        $objWriter->writeAttribute('val', '1');
        $objWriter->endElement();

        // Write series
        $seriesIndex = 0;
        foreach ($subject->getSeries() as $series) {
            // c:ser
            $objWriter->startElement('c:ser');

            // c:idx
            $objWriter->startElement('c:idx');
            $objWriter->writeAttribute('val', $seriesIndex);
            $objWriter->endElement();

            // c:order
            $objWriter->startElement('c:order');
            $objWriter->writeAttribute('val', $seriesIndex);
            $objWriter->endElement();

            // c:tx
            $objWriter->startElement('c:tx');
            $coords = ($includeSheet ? 'Sheet1!$' . \PHPExcel_Cell::stringFromColumnIndex(1 + $seriesIndex) . '$1' : '');
            $this->writeSingleValueOrReference($objWriter, $includeSheet, $series->getTitle(), $coords);
            $objWriter->endElement();

            // c:explosion
            $objWriter->startElement('c:explosion');
            $objWriter->writeAttribute('val', $subject->getExplosion());
            $objWriter->endElement();

            // Fills for points?
            $dataPointFills = $series->getDataPointFills();
            foreach ($dataPointFills as $key => $value) {
                // c:dPt
                $objWriter->startElement('c:dPt');

                // c:idx
                $this->writeElementWithValAttribute($objWriter, 'c:idx', $key);

                // c:spPr
                $objWriter->startElement('c:spPr');

                // Write fill
                $this->writeFill($objWriter, $value);

                $objWriter->endElement();

                $objWriter->endElement();
            }

            // c:dLbls
            $objWriter->startElement('c:dLbls');

            // c:txPr
            $objWriter->startElement('c:txPr');

            // a:bodyPr
            $objWriter->writeElement('a:bodyPr', null);

            // a:lstStyle
            $objWriter->writeElement('a:lstStyle', null);

            // a:p
            $objWriter->startElement('a:p');

            // a:pPr
            $objWriter->startElement('a:pPr');

            // a:defRPr
            $objWriter->startElement('a:defRPr');

            $objWriter->writeAttribute('b', ($series->getFont()->isBold() ? 'true' : 'false'));
            $objWriter->writeAttribute('i', ($series->getFont()->isItalic() ? 'true' : 'false'));
            $objWriter->writeAttribute('strike', ($series->getFont()->isStrikethrough() ? 'sngStrike' : 'noStrike'));
            $objWriter->writeAttribute('sz', ($series->getFont()->getSize() * 100));
            $objWriter->writeAttribute('u', $series->getFont()->getUnderline());

            if ($series->getFont()->isSuperScript() || $series->getFont()->isSubScript()) {
                if ($series->getFont()->isSuperScript()) {
                    $objWriter->writeAttribute('baseline', '30000');
                } elseif ($series->getFont()->isSubScript()) {
                    $objWriter->writeAttribute('baseline', '-25000');
                }
            }

            // Font - a:solidFill
            $objWriter->startElement('a:solidFill');

            // a:srgbClr
            $objWriter->startElement('a:srgbClr');
            $objWriter->writeAttribute('val', $series->getFont()->getColor()->getRGB());
            $objWriter->endElement();

            $objWriter->endElement();

            // Font - a:latin
            $objWriter->startElement('a:latin');
            $objWriter->writeAttribute('typeface', $series->getFont()->getName());
            $objWriter->endElement();

            $objWriter->endElement();

            $objWriter->endElement();

            // a:endParaRPr
            $objWriter->startElement('a:endParaRPr');
            $objWriter->writeAttribute('lang', 'en-US');
            $objWriter->writeAttribute('dirty', '0');
            $objWriter->endElement();

            $objWriter->endElement();

            $objWriter->endElement();

            // c:dLblPos
            $this->writeElementWithValAttribute($objWriter, 'c:dLblPos', $series->getLabelPosition());

            // c:showVal
            $this->writeElementWithValAttribute($objWriter, 'c:showVal', $series->hasShowValue() ? '1' : '0');

            // c:showCatName
            $this->writeElementWithValAttribute($objWriter, 'c:showCatName', $series->hasShowCategoryName() ? '1' : '0');

            // c:showSerName
            $this->writeElementWithValAttribute($objWriter, 'c:showSerName', $series->hasShowSeriesName() ? '1' : '0');

            // c:showPercent
            $this->writeElementWithValAttribute($objWriter, 'c:showPercent', $series->hasShowPercentage() ? '1' : '0');

            // c:showLeaderLines
            $this->writeElementWithValAttribute($objWriter, 'c:showLeaderLines', $series->hasShowLeaderLines() ? '1' : '0');

            $objWriter->endElement();

            // Write X axis data
            $axisXData = array_keys($series->getValues());

            // c:cat
            $objWriter->startElement('c:cat');
            $this->writeMultipleValuesOrReference($objWriter, $includeSheet, $axisXData, 'Sheet1!$A$2:$A$' . (1 + count($axisXData)));
            $objWriter->endElement();

            // Write Y axis data
            $axisYData = array_values($series->getValues());

            // c:val
            $objWriter->startElement('c:val');
            $coords = ($includeSheet ? 'Sheet1!$' . \PHPExcel_Cell::stringFromColumnIndex($seriesIndex + 1) . '$2:$' . \PHPExcel_Cell::stringFromColumnIndex($seriesIndex + 1) . '$' . (1 + count($axisYData)) : '');
            $this->writeMultipleValuesOrReference($objWriter, $includeSheet, $axisYData, $coords);
            $objWriter->endElement();

            $objWriter->endElement();

            ++$seriesIndex;
        }

        $objWriter->endElement();
    }

    /**
     * Write Type Line
     *
     * @param  \PhpOffice\Common\XMLWriter      $objWriter    XML Writer
     * @param  \PhpOffice\PhpPresentation\Shape\Chart\Type\Line $subject
     * @param  boolean                             $includeSheet
     * @throws \Exception
     */
    protected function writeTypeLine(XMLWriter $objWriter, Line $subject, $includeSheet = false)
    {
        // c:lineChart
        $objWriter->startElement('c:lineChart');

        // c:grouping
        $objWriter->startElement('c:grouping');
        $objWriter->writeAttribute('val', 'standard');
        $objWriter->endElement();

        // Write series
        $seriesIndex = 0;
        foreach ($subject->getSeries() as $series) {
            // c:ser
            $objWriter->startElement('c:ser');

            // c:idx
            $objWriter->startElement('c:idx');
            $objWriter->writeAttribute('val', $seriesIndex);
            $objWriter->endElement();

            // c:order
            $objWriter->startElement('c:order');
            $objWriter->writeAttribute('val', $seriesIndex);
            $objWriter->endElement();

            // c:tx
            $objWriter->startElement('c:tx');
            $coords = ($includeSheet ? 'Sheet1!$' . \PHPExcel_Cell::stringFromColumnIndex(1 + $seriesIndex) . '$1' : '');
            $this->writeSingleValueOrReference($objWriter, $includeSheet, $series->getTitle(), $coords);
            $objWriter->endElement();

            // Marker
            $this->writeSeriesMarker($objWriter, $series->getMarker());

            // c:dLbls
            $objWriter->startElement('c:dLbls');

            // c:txPr
            $objWriter->startElement('c:txPr');

            // a:bodyPr
            $objWriter->writeElement('a:bodyPr', null);

            // a:lstStyle
            $objWriter->writeElement('a:lstStyle', null);

            // a:p
            $objWriter->startElement('a:p');

            // a:pPr
            $objWriter->startElement('a:pPr');

            // a:defRPr
            $objWriter->startElement('a:defRPr');

            $objWriter->writeAttribute('b', ($series->getFont()->isBold() ? 'true' : 'false'));
            $objWriter->writeAttribute('i', ($series->getFont()->isItalic() ? 'true' : 'false'));
            $objWriter->writeAttribute('strike', ($series->getFont()->isStrikethrough() ? 'sngStrike' : 'noStrike'));
            $objWriter->writeAttribute('sz', ($series->getFont()->getSize() * 100));
            $objWriter->writeAttribute('u', $series->getFont()->getUnderline());

            if ($series->getFont()->isSuperScript() || $series->getFont()->isSubScript()) {
                if ($series->getFont()->isSuperScript()) {
                    $objWriter->writeAttribute('baseline', '30000');
                } elseif ($series->getFont()->isSubScript()) {
                    $objWriter->writeAttribute('baseline', '-25000');
                }
            }

            // Font - a:solidFill
            $objWriter->startElement('a:solidFill');

            // a:srgbClr
            $objWriter->startElement('a:srgbClr');
            $objWriter->writeAttribute('val', $series->getFont()->getColor()->getRGB());
            $objWriter->endElement();

            $objWriter->endElement();

            // Font - a:latin
            $objWriter->startElement('a:latin');
            $objWriter->writeAttribute('typeface', $series->getFont()->getName());
            $objWriter->endElement();

            $objWriter->endElement();

            $objWriter->endElement();

            // a:endParaRPr
            $objWriter->startElement('a:endParaRPr');
            $objWriter->writeAttribute('lang', 'en-US');
            $objWriter->writeAttribute('dirty', '0');
            $objWriter->endElement();

            $objWriter->endElement();

            $objWriter->endElement();

            // c:showVal
            $this->writeElementWithValAttribute($objWriter, 'c:showVal', $series->hasShowValue() ? '1' : '0');

            // c:showCatName
            $this->writeElementWithValAttribute($objWriter, 'c:showCatName', $series->hasShowCategoryName() ? '1' : '0');

            // c:showSerName
            $this->writeElementWithValAttribute($objWriter, 'c:showSerName', $series->hasShowSeriesName() ? '1' : '0');

            // c:showPercent
            $this->writeElementWithValAttribute($objWriter, 'c:showPercent', $series->hasShowPercentage() ? '1' : '0');

            // c:showLeaderLines
            $this->writeElementWithValAttribute($objWriter, 'c:showLeaderLines', $series->hasShowLeaderLines() ? '1' : '0');

            // > c:dLbls
            $objWriter->endElement();

            // c:spPr
            $objWriter->startElement('c:spPr');
            // Write fill
            $this->writeFill($objWriter, $series->getFill());
            // Write outline
            $this->writeOutline($objWriter, $series->getOutline());
            // ## c:spPr
            $objWriter->endElement();

            // Write X axis data
            $axisXData = array_keys($series->getValues());

            // c:cat
            $objWriter->startElement('c:cat');
            $this->writeMultipleValuesOrReference($objWriter, $includeSheet, $axisXData, 'Sheet1!$A$2:$A$' . (1 + count($axisXData)));
            $objWriter->endElement();

            // Write Y axis data
            $axisYData = array_values($series->getValues());

            // c:val
            $objWriter->startElement('c:val');
            $coords = ($includeSheet ? 'Sheet1!$' . \PHPExcel_Cell::stringFromColumnIndex($seriesIndex + 1) . '$2:$' . \PHPExcel_Cell::stringFromColumnIndex($seriesIndex + 1) . '$' . (1 + count($axisYData)) : '');
            $this->writeMultipleValuesOrReference($objWriter, $includeSheet, $axisYData, $coords);
            $objWriter->endElement();

            $objWriter->endElement();

            ++$seriesIndex;
        }

        // c:marker
        $objWriter->startElement('c:marker');
        $objWriter->writeAttribute('val', '1');
        $objWriter->endElement();

        // c:smooth
        $objWriter->startElement('c:smooth');
        $objWriter->writeAttribute('val', '0');
        $objWriter->endElement();

        // c:axId
        $objWriter->startElement('c:axId');
        $objWriter->writeAttribute('val', '52743552');
        $objWriter->endElement();

        // c:axId
        $objWriter->startElement('c:axId');
        $objWriter->writeAttribute('val', '52749440');
        $objWriter->endElement();

        $objWriter->endElement();
    }

    /**
     * Write Type Scatter
     *
     * @param  \PhpOffice\Common\XMLWriter         $objWriter    XML Writer
     * @param  \PhpOffice\PhpPresentation\Shape\Chart\Type\Scatter $subject
     * @param  boolean                                $includeSheet
     * @throws \Exception
     */
    protected function writeTypeScatter(XMLWriter $objWriter, Scatter $subject, $includeSheet = false)
    {
        // c:scatterChart
        $objWriter->startElement('c:scatterChart');

        // c:scatterStyle
        $objWriter->startElement('c:scatterStyle');
        $objWriter->writeAttribute('val', 'lineMarker');
        $objWriter->endElement();

        // c:varyColors
        $objWriter->startElement('c:varyColors');
        $objWriter->writeAttribute('val', '0');
        $objWriter->endElement();

        // Write series
        $seriesIndex = 0;
        foreach ($subject->getSeries() as $series) {
            // c:ser
            $objWriter->startElement('c:ser');

            // c:idx
            $objWriter->startElement('c:idx');
            $objWriter->writeAttribute('val', $seriesIndex);
            $objWriter->endElement();

            // c:order
            $objWriter->startElement('c:order');
            $objWriter->writeAttribute('val', $seriesIndex);
            $objWriter->endElement();

            // c:tx
            $objWriter->startElement('c:tx');
            $coords = ($includeSheet ? 'Sheet1!$' . \PHPExcel_Cell::stringFromColumnIndex(1 + $seriesIndex) . '$1' : '');
            $this->writeSingleValueOrReference($objWriter, $includeSheet, $series->getTitle(), $coords);
            $objWriter->endElement();

            // Marker
            $this->writeSeriesMarker($objWriter, $series->getMarker());

            // c:dLbls
            $objWriter->startElement('c:dLbls');

            // c:txPr
            $objWriter->startElement('c:txPr');

            // a:bodyPr
            $objWriter->writeElement('a:bodyPr', null);

            // a:lstStyle
            $objWriter->writeElement('a:lstStyle', null);

            // a:p
            $objWriter->startElement('a:p');

            // a:pPr
            $objWriter->startElement('a:pPr');

            // a:defRPr
            $objWriter->startElement('a:defRPr');

            $objWriter->writeAttribute('b', ($series->getFont()->isBold() ? 'true' : 'false'));
            $objWriter->writeAttribute('i', ($series->getFont()->isItalic() ? 'true' : 'false'));
            $objWriter->writeAttribute('strike', ($series->getFont()->isStrikethrough() ? 'sngStrike' : 'noStrike'));
            $objWriter->writeAttribute('sz', ($series->getFont()->getSize() * 100));
            $objWriter->writeAttribute('u', $series->getFont()->getUnderline());

            if ($series->getFont()->isSuperScript() || $series->getFont()->isSubScript()) {
                if ($series->getFont()->isSuperScript()) {
                    $objWriter->writeAttribute('baseline', '30000');
                } elseif ($series->getFont()->isSubScript()) {
                    $objWriter->writeAttribute('baseline', '-25000');
                }
            }

            // Font - a:solidFill
            $objWriter->startElement('a:solidFill');

            // a:srgbClr
            $objWriter->startElement('a:srgbClr');
            $objWriter->writeAttribute('val', $series->getFont()->getColor()->getRGB());
            $objWriter->endElement();

            $objWriter->endElement();

            // Font - a:latin
            $objWriter->startElement('a:latin');
            $objWriter->writeAttribute('typeface', $series->getFont()->getName());
            $objWriter->endElement();

            $objWriter->endElement();

            $objWriter->endElement();

            // a:endParaRPr
            $objWriter->startElement('a:endParaRPr');
            $objWriter->writeAttribute('lang', 'en-US');
            $objWriter->writeAttribute('dirty', '0');
            $objWriter->endElement();

            $objWriter->endElement();

            $objWriter->endElement();

            // c:showLegendKey
            $this->writeElementWithValAttribute($objWriter, 'c:showLegendKey', '0');

            // c:showVal
            $this->writeElementWithValAttribute($objWriter, 'c:showVal', $series->hasShowValue() ? '1' : '0');

            // c:showCatName
            $this->writeElementWithValAttribute($objWriter, 'c:showCatName', $series->hasShowCategoryName() ? '1' : '0');

            // c:showSerName
            $this->writeElementWithValAttribute($objWriter, 'c:showSerName', $series->hasShowSeriesName() ? '1' : '0');

            // c:showPercent
            $this->writeElementWithValAttribute($objWriter, 'c:showPercent', $series->hasShowPercentage() ? '1' : '0');

            // c:showLeaderLines
            $this->writeElementWithValAttribute($objWriter, 'c:showLeaderLines', $series->hasShowLeaderLines() ? '1' : '0');

            $objWriter->endElement();

            // c:spPr
            $objWriter->startElement('c:spPr');
            // Write fill
            $this->writeFill($objWriter, $series->getFill());
            // Write outline
            $this->writeOutline($objWriter, $series->getOutline());
            // ## c:spPr
            $objWriter->endElement();

            // Write X axis data
            $axisXData = array_keys($series->getValues());

            // c:xVal
            $objWriter->startElement('c:xVal');
            $this->writeMultipleValuesOrReference($objWriter, $includeSheet, $axisXData, 'Sheet1!$A$2:$A$' . (1 + count($axisXData)));
            $objWriter->endElement();

            // Write Y axis data
            $axisYData = array_values($series->getValues());

            // c:yVal
            $objWriter->startElement('c:yVal');
            $coords = ($includeSheet ? 'Sheet1!$' . \PHPExcel_Cell::stringFromColumnIndex($seriesIndex + 1) . '$2:$' . \PHPExcel_Cell::stringFromColumnIndex($seriesIndex + 1) . '$' . (1 + count($axisYData)) : '');
            $this->writeMultipleValuesOrReference($objWriter, $includeSheet, $axisYData, $coords);
            $objWriter->endElement();

            // c:smooth
            $objWriter->startElement('c:smooth');
            $objWriter->writeAttribute('val', '0');
            $objWriter->endElement();

            $objWriter->endElement();

            ++$seriesIndex;
        }

        // c:axId
        $objWriter->startElement('c:axId');
        $objWriter->writeAttribute('val', '52743552');
        $objWriter->endElement();

        // c:axId
        $objWriter->startElement('c:axId');
        $objWriter->writeAttribute('val', '52749440');
        $objWriter->endElement();

        $objWriter->endElement();
    }
    /**
     * Write chart relationships to XML format
     *
     * @param  \PhpOffice\PhpPresentation\Shape\Chart $pChart
     * @return string                    XML Output
     * @throws \Exception
     */
    public function writeChartRelationships(Chart $pChart)
    {
        // Create XML writer
        $objWriter = new XMLWriter(XMLWriter::STORAGE_MEMORY);

        // XML header
        $objWriter->startDocument('1.0', 'UTF-8', 'yes');

        // Relationships
        $objWriter->startElement('Relationships');
        $objWriter->writeAttribute('xmlns', 'http://schemas.openxmlformats.org/package/2006/relationships');

        // Write spreadsheet relationship?
        if ($pChart->hasIncludedSpreadsheet()) {
            $this->writeRelationship($objWriter, 1, 'http://schemas.openxmlformats.org/officeDocument/2006/relationships/package', '../embeddings/' . $pChart->getIndexedFilename() . '.xlsx');
        }

        $objWriter->endElement();

        // Return
        return $objWriter->getData();
    }

    /**
     * @param XMLWriter $objWriter
<<<<<<< HEAD
     * @param Chart\Axis $oAxis
     * @param $typeAxis
     */
    protected function writeAxis(XMLWriter $objWriter, Chart\Axis $oAxis, $typeAxis)
    {
        if ($typeAxis != Chart\Axis::AXIS_X && $typeAxis != Chart\Axis::AXIS_Y) {
            return;
        }

        switch ($typeAxis) {
            case Chart\Axis::AXIS_X:
                $mainElement = 'c:catAx';
                $axIdVal = '52743552';
                $axPosVal = 'b';
                $crossAxVal = '52749440';
                break;
            case Chart\Axis::AXIS_Y:
                $mainElement = 'c:valAx';
                $axIdVal = '52749440';
                $axPosVal = 'l';
                $crossAxVal = '52743552';
                break;
        }

        // $mainElement
        $objWriter->startElement($mainElement);

        // $mainElement > c:axId
        $objWriter->startElement('c:axId');
        $objWriter->writeAttribute('val', $axIdVal);
        $objWriter->endElement();

        // $mainElement > c:scaling
        $objWriter->startElement('c:scaling');

        // $mainElement > c:scaling > c:orientation
        $objWriter->startElement('c:orientation');
        $objWriter->writeAttribute('val', 'minMax');
        $objWriter->endElement();

        // $mainElement > ##c:scaling
        $objWriter->endElement();

        // $mainElement > c:axPos
        $objWriter->startElement('c:axPos');
        $objWriter->writeAttribute('val', $axPosVal);
        $objWriter->endElement();

        $oMajorGridlines = $oAxis->getMajorGridlines();
        if ($oMajorGridlines instanceof Gridlines) {
            $objWriter->startElement('c:majorGridlines');

            $this->writeAxisGridlines($objWriter, $oMajorGridlines);

            $objWriter->endElement();
        }

        $oMinorGridlines = $oAxis->getMinorGridlines();
        if ($oMinorGridlines instanceof Gridlines) {
            $objWriter->startElement('c:minorGridlines');

            $this->writeAxisGridlines($objWriter, $oMajorGridlines);

            $objWriter->endElement();
        }

        // c:numFmt
        $objWriter->startElement('c:numFmt');
        $objWriter->writeAttribute('formatCode', $oAxis->getFormatCode());
        $objWriter->writeAttribute('sourceLinked', '0');
        $objWriter->endElement();

        // c:majorTickMark
        $objWriter->startElement('c:majorTickMark');
        $objWriter->writeAttribute('val', 'none');
        $objWriter->endElement();

        // c:tickLblPos
        $objWriter->startElement('c:tickLblPos');
        $objWriter->writeAttribute('val', 'nextTo');
        $objWriter->endElement();

        // c:txPr
        $objWriter->startElement('c:txPr');

        // a:bodyPr
        $objWriter->writeElement('a:bodyPr', null);

        // a:lstStyle
        $objWriter->writeElement('a:lstStyle', null);

        // a:p
        $objWriter->startElement('a:p');

        // a:pPr
        $objWriter->startElement('a:pPr');

        // a:defRPr
        $objWriter->startElement('a:defRPr');

        $objWriter->writeAttribute('b', ($oAxis->getFont()->isBold() ? 'true' : 'false'));
        $objWriter->writeAttribute('i', ($oAxis->getFont()->isItalic() ? 'true' : 'false'));
        $objWriter->writeAttribute('strike', ($oAxis->getFont()->isStrikethrough() ? 'sngStrike' : 'noStrike'));
        $objWriter->writeAttribute('sz', ($oAxis->getFont()->getSize() * 100));
        $objWriter->writeAttribute('u', $oAxis->getFont()->getUnderline());

        if ($oAxis->getFont()->isSuperScript() || $oAxis->getFont()->isSubScript()) {
            if ($oAxis->getFont()->isSuperScript()) {
                $objWriter->writeAttribute('baseline', '30000');
            } elseif ($oAxis->getFont()->isSubScript()) {
                $objWriter->writeAttribute('baseline', '-25000');
            }
        }

        // Font - a:solidFill
        $objWriter->startElement('a:solidFill');

        // a:srgbClr
        $objWriter->startElement('a:srgbClr');
        $objWriter->writeAttribute('val', $oAxis->getFont()->getColor()->getRGB());
        $objWriter->endElement();

        $objWriter->endElement();

        // Font - a:latin
        $objWriter->startElement('a:latin');
        $objWriter->writeAttribute('typeface', $oAxis->getFont()->getName());
        $objWriter->endElement();

        $objWriter->endElement();

        // ## a:pPr
        $objWriter->endElement();

        // a:r
        $objWriter->startElement('a:r');

        // a:rPr
        $objWriter->startElement('a:rPr');
        $objWriter->writeAttribute('lang', 'en-US');
        $objWriter->writeAttribute('dirty', '0');
        $objWriter->endElement();

        // a:t
        $objWriter->writeElement('a:t', $oAxis->getTitle());

        // ## a:r
        $objWriter->endElement();

        // a:endParaRPr
        $objWriter->startElement('a:endParaRPr');
        $objWriter->writeAttribute('lang', 'en-US');
        $objWriter->writeAttribute('dirty', '0');
        $objWriter->endElement();

        // ## a:p
        $objWriter->endElement();

        // ## c:txPr
        $objWriter->endElement();

        // c:crossAx
        $objWriter->startElement('c:crossAx');
        $objWriter->writeAttribute('val', $crossAxVal);
        $objWriter->endElement();

        // c:crosses
        $objWriter->startElement('c:crosses');
        $objWriter->writeAttribute('val', 'autoZero');
        $objWriter->endElement();

        if ($typeAxis == Chart\Axis::AXIS_X) {
            // c:lblAlgn
            $objWriter->startElement('c:lblAlgn');
            $objWriter->writeAttribute('val', 'ctr');
            $objWriter->endElement();

            // c:lblOffset
            $objWriter->startElement('c:lblOffset');
            $objWriter->writeAttribute('val', '100');
            $objWriter->endElement();
        }

        if ($typeAxis == Chart\Axis::AXIS_Y) {
            // c:crossBetween
            $objWriter->startElement('c:crossBetween');
            $objWriter->writeAttribute('val', 'between');
            $objWriter->endElement();
        }

        $objWriter->endElement();
    }

    /**
     * @param XMLWriter $objWriter
     * @param Gridlines $oGridlines
     */
    protected function writeAxisGridlines(XMLWriter $objWriter, Gridlines $oGridlines)
    {
        // c:spPr
        $objWriter->startElement('c:spPr');

        // Outline
        $this->writeOutline($objWriter, $oGridlines->getOutline());

        // ##c:spPr
        $objWriter->endElement();
=======
     * @param Chart\Marker $oMarker
     */
    protected function writeSeriesMarker(XMLWriter $objWriter, Chart\Marker $oMarker)
    {
        if ($oMarker->getSymbol() != Chart\Marker::SYMBOL_NONE) {
            $markerSize = (int)$oMarker->getSize();
            if ($markerSize < 2) {
                $markerSize = 2;
            }
            if ($markerSize > 72) {
                $markerSize = 72;
            }

            // c:marker
            $objWriter->startElement('c:marker');

            // c:marker > c:symbol
            $objWriter->startElement('c:symbol');
            $objWriter->writeAttribute('val', $oMarker->getSymbol());
            $objWriter->endElement();
            /**
             * c:marker > c:size
             * Size in points
             * @link : https://msdn.microsoft.com/en-us/library/hh658135(v=office.12).aspx
             */
            $objWriter->startElement('c:size');
            $objWriter->writeAttribute('val', $markerSize);
            $objWriter->endElement();

            $objWriter->endElement();
        }
>>>>>>> cc2b16ce
    }
}<|MERGE_RESOLUTION|>--- conflicted
+++ resolved
@@ -527,14 +527,282 @@
 
         // Write X axis?
         if ($chartType->hasAxisX()) {
-            $this->writeAxis($objWriter, $subject->getAxisX(), Chart\Axis::AXIS_X);
+            // c:catAx (Axis X)
+            $objWriter->startElement('c:catAx');
+
+            // c:axId
+            $objWriter->startElement('c:axId');
+            $objWriter->writeAttribute('val', '52743552');
+            $objWriter->endElement();
+
+            // c:scaling
+            $objWriter->startElement('c:scaling');
+
+            // c:orientation
+            $objWriter->startElement('c:orientation');
+            $objWriter->writeAttribute('val', 'minMax');
+            $objWriter->endElement();
+
+            $objWriter->endElement();
+
+            // c:axPos
+            $objWriter->startElement('c:axPos');
+            $objWriter->writeAttribute('val', 'b');
+            $objWriter->endElement();
+
+            // c:numFmt
+            $objWriter->startElement('c:numFmt');
+            $objWriter->writeAttribute('formatCode', $subject->getAxisX()->getFormatCode());
+            $objWriter->writeAttribute('sourceLinked', '0');
+            $objWriter->endElement();
+
+            // c:majorTickMark
+            $objWriter->startElement('c:majorTickMark');
+            $objWriter->writeAttribute('val', 'none');
+            $objWriter->endElement();
+
+            // c:tickLblPos
+            $objWriter->startElement('c:tickLblPos');
+            $objWriter->writeAttribute('val', 'nextTo');
+            $objWriter->endElement();
+
+            // c:txPr
+            $objWriter->startElement('c:txPr');
+
+            // a:bodyPr
+            $objWriter->writeElement('a:bodyPr', null);
+
+            // a:lstStyle
+            $objWriter->writeElement('a:lstStyle', null);
+
+            // a:p
+            $objWriter->startElement('a:p');
+
+            // a:pPr
+            $objWriter->startElement('a:pPr');
+
+            // a:defRPr
+            $objWriter->startElement('a:defRPr');
+
+            $objWriter->writeAttribute('b', ($subject->getAxisX()->getFont()->isBold() ? 'true' : 'false'));
+            $objWriter->writeAttribute('i', ($subject->getAxisX()->getFont()->isItalic() ? 'true' : 'false'));
+            $objWriter->writeAttribute('strike', ($subject->getAxisX()->getFont()->isStrikethrough() ? 'sngStrike' : 'noStrike'));
+            $objWriter->writeAttribute('sz', ($subject->getAxisX()->getFont()->getSize() * 100));
+            $objWriter->writeAttribute('u', $subject->getAxisX()->getFont()->getUnderline());
+
+            if ($subject->getAxisX()->getFont()->isSuperScript() || $subject->getAxisX()->getFont()->isSubScript()) {
+                if ($subject->getAxisX()->getFont()->isSuperScript()) {
+                    $objWriter->writeAttribute('baseline', '30000');
+                } elseif ($subject->getAxisX()->getFont()->isSubScript()) {
+                    $objWriter->writeAttribute('baseline', '-25000');
+                }
+            }
+
+            // Font - a:solidFill
+            $objWriter->startElement('a:solidFill');
+
+            // a:srgbClr
+            $objWriter->startElement('a:srgbClr');
+            $objWriter->writeAttribute('val', $subject->getAxisX()->getFont()->getColor()->getRGB());
+            $objWriter->endElement();
+
+            $objWriter->endElement();
+
+            // Font - a:latin
+            $objWriter->startElement('a:latin');
+            $objWriter->writeAttribute('typeface', $subject->getAxisX()->getFont()->getName());
+            $objWriter->endElement();
+
+            $objWriter->endElement();
+
+
+            $objWriter->endElement();
+
+            // a:r
+            $objWriter->startElement('a:r');
+
+            // a:rPr
+            $objWriter->startElement('a:rPr');
+            $objWriter->writeAttribute('lang', 'en-US');
+            $objWriter->writeAttribute('dirty', '0');
+            $objWriter->endElement();
+
+            // a:t
+            $objWriter->writeElement('a:t', $subject->getAxisX()->getTitle());
+
+            $objWriter->endElement();
+
+            // a:endParaRPr
+            $objWriter->startElement('a:endParaRPr');
+            $objWriter->writeAttribute('lang', 'en-US');
+            $objWriter->writeAttribute('dirty', '0');
+            $objWriter->endElement();
+
+            $objWriter->endElement();
+
+            $objWriter->endElement();
+
+            // c:crossAx
+            $objWriter->startElement('c:crossAx');
+            $objWriter->writeAttribute('val', '52749440');
+            $objWriter->endElement();
+
+            // c:crosses
+            $objWriter->startElement('c:crosses');
+            $objWriter->writeAttribute('val', 'autoZero');
+            $objWriter->endElement();
+
+            // c:lblAlgn
+            $objWriter->startElement('c:lblAlgn');
+            $objWriter->writeAttribute('val', 'ctr');
+            $objWriter->endElement();
+
+            // c:lblOffset
+            $objWriter->startElement('c:lblOffset');
+            $objWriter->writeAttribute('val', '100');
+            $objWriter->endElement();
+
+            $objWriter->endElement();
         }
 
         // Write Y axis?
         if ($chartType->hasAxisY()) {
-            $this->writeAxis($objWriter, $subject->getAxisY(), Chart\Axis::AXIS_Y);
-        }
-
+            // c:valAx (Axis Y)
+            $objWriter->startElement('c:valAx');
+
+            // c:axId
+            $objWriter->startElement('c:axId');
+            $objWriter->writeAttribute('val', '52749440');
+            $objWriter->endElement();
+
+            // c:scaling
+            $objWriter->startElement('c:scaling');
+
+            // c:orientation
+            $objWriter->startElement('c:orientation');
+            $objWriter->writeAttribute('val', 'minMax');
+            $objWriter->endElement();
+
+            // ## c:scaling
+            $objWriter->endElement();
+
+            // c:axPos
+            $objWriter->startElement('c:axPos');
+            $objWriter->writeAttribute('val', 'l');
+            $objWriter->endElement();
+
+            // c:numFmt
+            $objWriter->startElement('c:numFmt');
+            $objWriter->writeAttribute('formatCode', $subject->getAxisY()->getFormatCode());
+            $objWriter->writeAttribute('sourceLinked', '0');
+            $objWriter->endElement();
+
+            // c:majorTickMark
+            $objWriter->startElement('c:majorTickMark');
+            $objWriter->writeAttribute('val', 'none');
+            $objWriter->endElement();
+
+            // c:tickLblPos
+            $objWriter->startElement('c:tickLblPos');
+            $objWriter->writeAttribute('val', 'nextTo');
+            $objWriter->endElement();
+
+            // c:txPr
+            $objWriter->startElement('c:txPr');
+
+            // a:bodyPr
+            $objWriter->writeElement('a:bodyPr', null);
+
+            // a:lstStyle
+            $objWriter->writeElement('a:lstStyle', null);
+
+            // a:p
+            $objWriter->startElement('a:p');
+
+            // a:pPr
+            $objWriter->startElement('a:pPr');
+
+            // a:defRPr
+            $objWriter->startElement('a:defRPr');
+
+            $objWriter->writeAttribute('b', ($subject->getAxisY()->getFont()->isBold() ? 'true' : 'false'));
+            $objWriter->writeAttribute('i', ($subject->getAxisY()->getFont()->isItalic() ? 'true' : 'false'));
+            $objWriter->writeAttribute('strike', ($subject->getAxisY()->getFont()->isStrikethrough() ? 'sngStrike' : 'noStrike'));
+            $objWriter->writeAttribute('sz', ($subject->getAxisY()->getFont()->getSize() * 100));
+            $objWriter->writeAttribute('u', $subject->getAxisY()->getFont()->getUnderline());
+
+            if ($subject->getAxisY()->getFont()->isSuperScript() || $subject->getAxisY()->getFont()->isSubScript()) {
+                if ($subject->getAxisY()->getFont()->isSuperScript()) {
+                    $objWriter->writeAttribute('baseline', '30000');
+                } elseif ($subject->getAxisY()->getFont()->isSubScript()) {
+                    $objWriter->writeAttribute('baseline', '-25000');
+                }
+            }
+
+            // Font - a:solidFill
+            $objWriter->startElement('a:solidFill');
+
+            // a:srgbClr
+            $objWriter->startElement('a:srgbClr');
+            $objWriter->writeAttribute('val', $subject->getAxisY()->getFont()->getColor()->getRGB());
+            $objWriter->endElement();
+
+            $objWriter->endElement();
+
+            // Font - a:latin
+            $objWriter->startElement('a:latin');
+            $objWriter->writeAttribute('typeface', $subject->getAxisY()->getFont()->getName());
+            $objWriter->endElement();
+
+            $objWriter->endElement();
+
+            // ## a:pPr
+            $objWriter->endElement();
+
+            // a:r
+            $objWriter->startElement('a:r');
+
+            // a:rPr
+            $objWriter->startElement('a:rPr');
+            $objWriter->writeAttribute('lang', 'en-US');
+            $objWriter->writeAttribute('dirty', '0');
+            $objWriter->endElement();
+
+            // a:t
+            $objWriter->writeElement('a:t', $subject->getAxisY()->getTitle());
+
+            // ## a:r
+            $objWriter->endElement();
+
+            // a:endParaRPr
+            $objWriter->startElement('a:endParaRPr');
+            $objWriter->writeAttribute('lang', 'en-US');
+            $objWriter->writeAttribute('dirty', '0');
+            $objWriter->endElement();
+
+            // ## a:p
+            $objWriter->endElement();
+
+            // ## c:txPr
+            $objWriter->endElement();
+
+            // c:crossAx
+            $objWriter->startElement('c:crossAx');
+            $objWriter->writeAttribute('val', '52743552');
+            $objWriter->endElement();
+
+            // c:crosses
+            $objWriter->startElement('c:crosses');
+            $objWriter->writeAttribute('val', 'autoZero');
+            $objWriter->endElement();
+
+            // c:crossBetween
+            $objWriter->startElement('c:crossBetween');
+            $objWriter->writeAttribute('val', 'between');
+            $objWriter->endElement();
+
+            $objWriter->endElement();
+        }
 
         $objWriter->endElement();
     }
@@ -2054,7 +2322,41 @@
 
     /**
      * @param XMLWriter $objWriter
-<<<<<<< HEAD
+     * @param Chart\Marker $oMarker
+     */
+    protected function writeSeriesMarker(XMLWriter $objWriter, Chart\Marker $oMarker)
+    {
+        if ($oMarker->getSymbol() != Chart\Marker::SYMBOL_NONE) {
+            $markerSize = (int)$oMarker->getSize();
+            if ($markerSize < 2) {
+                $markerSize = 2;
+            }
+            if ($markerSize > 72) {
+                $markerSize = 72;
+            }
+
+            // c:marker
+            $objWriter->startElement('c:marker');
+
+            // c:marker > c:symbol
+            $objWriter->startElement('c:symbol');
+            $objWriter->writeAttribute('val', $oMarker->getSymbol());
+            $objWriter->endElement();
+            /**
+             * c:marker > c:size
+             * Size in points
+             * @link : https://msdn.microsoft.com/en-us/library/hh658135(v=office.12).aspx
+             */
+            $objWriter->startElement('c:size');
+            $objWriter->writeAttribute('val', $markerSize);
+            $objWriter->endElement();
+
+            $objWriter->endElement();
+        }
+    }
+
+    /**
+     * @param XMLWriter $objWriter
      * @param Chart\Axis $oAxis
      * @param $typeAxis
      */
@@ -2262,38 +2564,5 @@
 
         // ##c:spPr
         $objWriter->endElement();
-=======
-     * @param Chart\Marker $oMarker
-     */
-    protected function writeSeriesMarker(XMLWriter $objWriter, Chart\Marker $oMarker)
-    {
-        if ($oMarker->getSymbol() != Chart\Marker::SYMBOL_NONE) {
-            $markerSize = (int)$oMarker->getSize();
-            if ($markerSize < 2) {
-                $markerSize = 2;
-            }
-            if ($markerSize > 72) {
-                $markerSize = 72;
-            }
-
-            // c:marker
-            $objWriter->startElement('c:marker');
-
-            // c:marker > c:symbol
-            $objWriter->startElement('c:symbol');
-            $objWriter->writeAttribute('val', $oMarker->getSymbol());
-            $objWriter->endElement();
-            /**
-             * c:marker > c:size
-             * Size in points
-             * @link : https://msdn.microsoft.com/en-us/library/hh658135(v=office.12).aspx
-             */
-            $objWriter->startElement('c:size');
-            $objWriter->writeAttribute('val', $markerSize);
-            $objWriter->endElement();
-
-            $objWriter->endElement();
-        }
->>>>>>> cc2b16ce
     }
 }