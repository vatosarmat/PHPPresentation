--- conflicted
+++ resolved
@@ -1,21 +1,14 @@
 # Changelog
-
-<<<<<<< HEAD
-## (New Work)
+## 0.4.0 - NOT RELEASED
 
 ### Features
 - Added support for grouping shapes together in a Group - @Pr0phet
 - Added support for calculating the offset and extent on a Slide. - @Pr0phet
-=======
-## 0.4.0 - NOT RELEASED
-
-### Features
 
 ### Bugfix
 - PSR-0 via composer broken - @Progi1984 GH-51
 
 ### Miscellaneous
->>>>>>> 2c4b101e
 
 ## 0.3.0 - 2014-09-22
 
