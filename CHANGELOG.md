--- conflicted
+++ resolved
@@ -11,6 +11,9 @@
 - PowerPoint2007 Writer : Fixed the label position in bar chart - @pgee70 GH-268
 - PowerPoint2007 Writer : Support of margins in cell in table - @carlosafonso @Progi1984 GH-273 GH-315
 - Fixed the corruption of file when an addExternalSlide is called - @Progi1984 GH-240
+
+### Changes
+- Misc : Added two methods for setting Border & Fill in Legend - @Progi1984 GH-265
 
 ### Features
 - ODPresentation Writer : Show/Hide Value / Name / Series Name in Chart - @Progi1984 GH-272
@@ -25,12 +28,8 @@
 - PowerPoint2007 Writer : Support text direction in Alignment for Table - @SeregPie GH-218
 - PowerPoint2007 Writer : Support tick mark & unit in Axis for Chart - @Faab GH-218
 - PowerPoint2007 Writer : Support separator in Series for Chart - @jphchaput GH-218
-<<<<<<< HEAD
 - PowerPoint2007 Writer : Add support for Outline in Axis - @Progi1984 GH-255
-=======
 - PowerPoint2007 Writer : Support autoscale for Chart - @Progi1984 GH-293
->>>>>>> 429d548e
-- Misc : Added two methods for setting Border & Fill in Legend - @Progi1984 GH-265
 
 ## 0.7.0 - 2016-09-12
 
