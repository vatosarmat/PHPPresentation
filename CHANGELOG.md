--- conflicted
+++ resolved
@@ -1,16 +1,10 @@
 # Changelog
 
-<<<<<<< HEAD
 ## 0.7.0 - WIP
 
 ### Bugfix
+- Fixed the image project - @mvargasmoran GH-177
 - PowerPoint2007 Writer : Bugfix for printing slide notes - @JewrassicPark GH-179
-=======
-## 0.7.0 -WIP
-
-### Bugfix
-- Fixed the image project - @mvargasmoran GH-177
->>>>>>> 97274088
 
 ## 0.6.0 - 2016-01-24
 
