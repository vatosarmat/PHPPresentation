--- conflicted
+++ resolved
@@ -6,13 +6,9 @@
 - PowerPoint2007 Writer : Write percentage values with a trailing percent sign instead of formatted as 1000th of a percent to comply with the standard - @k42b3 GH-307
 
 ### Features
-<<<<<<< HEAD
 - PowerPoint2007 Writer : Implemented XSD validation test case according to the ECMA/ISO standard - @k42b3 GH-307
+- PowerPoint2007 Writer : Implement visibility for axis - @kw-pr @Progi1984 GH-356 
 - PowerPoint2007 Writer : Implement gap width in Bar(3D) Charts - @Progi1984 GH-358
-=======
-- PowerPoint2007 Writer : Implement XSD validation test case according to the ECMA/ISO standard - @k42b3 GH-307
-- PowerPoint2007 Writer : Implement visibility for axis - @kw-pr @Progi1984 GH-356 
->>>>>>> 44d670e5
 
 ## 0.8.0 - 2017-04-03
 
