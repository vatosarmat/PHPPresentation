# Changelog

## 0.8.0 - WIP

### Bugfix
- PowerPoint2007 Writer : Fixed the marker on line chart when symbol is none - @Napryc GH-211
- PowerPoint2007 Writer : Fixed the format value in Pie Chart - @Napryc GH-212
- PowerPoint2007 Writer : The presentation need repairs on Mac @jrking4 GH-266 GH-276
- PowerPoint2007 Writer : Fix for PowerPoint2007 Writer (Need repair) @Progi1984 GH-266 GH-274 GH-276 GH-282 GH-302
- PowerPoint2007 Writer : Fixed the axis title in bar chart - @pgee70 GH-267
- PowerPoint2007 Writer : Fixed the label position in bar chart - @pgee70 GH-268
- PowerPoint2007 Writer : Support of margins in cell in table - @carlosafonso @Progi1984 GH-273 GH-315
- Fixed the corruption of file when an addExternalSlide is called - @Progi1984 GH-240

### Features
- ODPresentation Writer : Show/Hide Value / Name / Series Name in Chart - @Progi1984 GH-272
- ODPresentation Writer : Axis Bounds in Chart - @Progi1984 GH-269
- PowerPoint97 Reader : Support of Slide Note - @Progi1984 GH-226
- PowerPoint2007 Reader : Support of Shape Table - @Progi1984 GH-240
- PowerPoint2007 Reader : Support of Slide Note - @Progi1984 GH-226
- PowerPoint2007 Reader : Support text direction in Alignment for Table - @Progi1984 GH-218
- PowerPoint2007 Writer : Implement character spacing - @jvanoostrom GH-301
- PowerPoint2007 Writer : Axis Bounds in Chart - @Progi1984 GH-269
<<<<<<< HEAD
- PowerPoint2007 Writer : Add support for Outline in Axis - @Progi1984 GH-255
=======
- PowerPoint2007 Writer : Implement Legend Key in Series for Chart - @Progi1984 GH-319
- PowerPoint2007 Writer : Support text direction in Alignment for Table - @SeregPie GH-218
- PowerPoint2007 Writer : Support tick mark & unit in Axis for Chart - @Faab GH-218
- PowerPoint2007 Writer : Support separator in Series for Chart - @jphchaput GH-218
>>>>>>> 3d9d26c4
- Misc : Added two methods for setting Border & Fill in Legend - @Progi1984 GH-265

## 0.7.0 - 2016-09-12

### Bugfix
- Fixed the image project - @mvargasmoran GH-177
- PowerPoint2007 Writer : Bugfix for printing slide notes - @JewrassicPark @Progi1984 GH-179

### Changes
- PhpOffice\PhpPresentation\Writer\ODPresentation : Move to Design Pattern Decorator - @Progi1984
- PhpOffice\PhpPresentation\Writer\PowerPoint2007 : Move to Design Pattern Decorator - @Progi1984
- PhpOffice\PhpPresentation\Shape\Type\AbstracType\getData has been deprecated for PhpOffice\PhpPresentation\Shape\Type\AbstracType\getSeries - @Progi1984 GH-169
- PhpOffice\PhpPresentation\Shape\Type\AbstracType\setData has been deprecated for PhpOffice\PhpPresentation\Shape\Type\AbstracType\setSeries - @Progi1984 GH-169
- Added documentation for chart series (font, outline, marker) - @Progi1984 GH-169
- Internal Structure for Drawing Shape - @Progi1984 GH-192
- Documentation about manual installation - @danielbair GH-254

### Features
- ODPresentation & PowerPoint2007 Writer : Add support for Comment - @Progi1984 GH-116
- ODPresentation & PowerPoint2007 Writer : Thumbnail of the presentation - @Progi1984 GH-125
- ODPresentation & PowerPoint2007 Writer : Add support for Gridlines in Chart - @Progi1984 GH-129
- ODPresentation & PowerPoint2007 Writer : Support for images in base 64 - @Progi1984 GH-168
- ODPresentation & PowerPoint2007 Writer : Marker of Series in Line & Scatter chart is customizable - @Progi1984 GH-169
- ODPresentation & PowerPoint2007 Writer : Outline of Series in Line & Scatter chart is customizable - @Progi1984 GH-169
- ODPresentation & PowerPoint2007 & Serialized Writer : Support for Zip Adapter - @Progi1984 GH-176
- ODPresentation & PowerPoint2007 Writer : language property to TextElement - @skrajewski & @Progi1984 GH-180
- ODPresentation & PowerPoint2007 Writer : Add Font Support For Chart Axis - @jrking4 GH-186
- ODPresentation & PowerPoint2007 Writer : Support for video - @Progi1984 GH-123
- ODPresentation & PowerPoint2007 Writer : Support for Visibility for slides - @Progi1984
- PowerPoint2007 Reader : Layout Management - @vincentKool @Progi1984 GH-161 
- PowerPoint2007 Reader : Slide size - @loverslcn @Progi1984 GH-246 
- PowerPoint2007 Reader : Bullet Color - @Progi1984 GH-257 
- PowerPoint2007 Reader : Line Spacing - @Progi1984 GH-257 
- PowerPoint2007 Writer : Presentation with predefined View Type - @Progi1984 GH-120
- PowerPoint2007 Writer : Implement alpha channel to Fills - @Dayjo GH-203 / @Progi1984 GH-215
- PowerPoint2007 Writer : Implement Animations - @JewrassicPark GH-214 / @Progi1984 GH-217
- PowerPoint2007 Writer : Layout Management - @vincentKool @Progi1984 GH-161
- PowerPoint2007 Writer : Bullet Color - @piotrbelina GH-249 
- PowerPoint2007 Writer : Line Spacing - @piotrbelina GH-249 

## 0.6.0 - 2016-01-24

### Bugfix
- Documentation : Fixes in the rename of PHPPowerPoint - @Progi1984 GH-127
- ODPresentation : Exclude SVM files for reader - @Progi1984 GH-141
- PowerPoint2007 Writer : Bugfix for opening PPTX on Mac - @thsteinmetz GH-89

### Changes
- PhpOffice\PhpPresentation\getProperties has been deprecated for PhpOffice\PhpPresentation\getDocumentProperties - @Progi1984 GH-154
- PhpOffice\PhpPresentation\setProperties has been deprecated for PhpOffice\PhpPresentation\setDocumentProperties - @Progi1984 GH-154
- PhpOffice\PhpPowerpoint\Style\Alignment::setLevel can now be defined great than 8 - @Progi1984 GH-141

### Features
- ODPresentation Reader/Writer : Name of the slide - @Progi1984 GH-121
- ODPresentation Reader/Writer : Slide Background Color or Image - @Progi1984 GH-152
- PowerPoint2007 Reader : Support for Layout Name - @Progi1984 GH-144
- PowerPoint2007 Reader/Writer : Mark as final - @Progi1984 GH-118
- PowerPoint2007 Reader/Writer : Set default zoom value for presentation - @Progi1984 GH-122
- PowerPoint2007 Reader/Writer : Slide Background Color or Image - @Progi1984 GH-152
- PowerPoint2007 Reader/Writer : Add Properties for allowing loop continuously until 'Esc' - @Progi1984 GH-154

## 0.5.0 - 2015-10-08

### Features
- PowerPoint2007 Reader : Initial Commit - @Progi1984 GH-44
- ODPresentation Reader : Initial Commit - @Progi1984 GH-113

### Bugfix
- Fixed the sample in Readme.md - @Progi1984 GH-114

### Changes
- PhpOffice\PhpPowerpoint becomes PhpOffice\PhpPresentation - @Progi1984 GH-25
- PhpOffice\PhpPowerpoint\Style\Font::setStriketrough has been removed : Use setStrikethrough - @Progi1984
- PhpOffice\PhpPowerpoint\AbstractShape::getSlide has been removed - @Progi1984
- PhpOffice\PhpPowerpoint\AbstractShape::setSlide has been removed - @Progi1984
- PhpOffice\PhpPowerpoint\DocumentLayout::getLayoutXmilli has been removed : getCX(DocumentLayout::UNIT_MILLIMETER) - @Progi1984
- PhpOffice\PhpPowerpoint\DocumentLayout::getLayoutYmilli has been removed : getCY(DocumentLayout::UNIT_MILLIMETER) - @Progi1984
- PhpOffice\PhpPowerpoint\DocumentLayout::setLayoutXmilli has been removed : setCX(DocumentLayout::UNIT_MILLIMETER) - @Progi1984
- PhpOffice\PhpPowerpoint\DocumentLayout::setLayoutYmilli has been removed : setCY(DocumentLayout::UNIT_MILLIMETER) - @Progi1984
- Update the dependence PhpOffice\Common to 0.2.* - @Progi1984
- Migrated Travis CI to legacy - @Progi1984 GH-115

## 0.4.0 - 2015-07-07

### Features
- Added support for grouping shapes together in a Group - @Pr0phet GH-68
- Added support for calculating the offset and extent on a Slide. - @Pr0phet GH-68
- Added support for Horizontal bar chart - @rdoepke @Progi1984 GH-58
- Added support for hyperlink on picture (ODPresentation & PowerPoint2007) - @Progi1984 GH-49
- Added support for hyperlink on richtext (PowerPoint2007) - @JewrassicPark GH-49
- Added support for notes slide (ODPresentation & PowerPoint2007) - @Progi1984 @JewrassicPark GH-63
- Added option for explosion in Pie3D Chart (ODPresentation & PowerPoint2007) - @Progi1984 GH-76
- ODPresentation Writer : Support for fill in RichText - @Progi1984 GH-79
- ODPresentation Writer : Support for border style in RichText - @Progi1984 GH-79
- ODPresentation Writer : Support for Area Chart - @Progi1984 GH-82
- PowerPoint2007 Writer : Support for Area Chart - @Progi1984 GH-82
- ODPresentation Writer : Support for Bar Chart - @Progi1984 GH-82
- PowerPoint2007 Writer : Support for Bar Chart - @Progi1984 GH-82
- Added units in DocumentLayout - @Progi1984 GH-87
- Added support for transitions between slides - @Progi1984
- ODPresentation Writer : Support for Pie Chart & Stack Percent Bar Charts - @jrking4 GH-108
- PowerPoint2007 Writer : Support for Pie Chart & Stack Percent Bar Charts - @jrking4 GH-108

### Bugfix
- PSR-0 via composer broken - @Progi1984 GH-51
- ODPresentation Writer : Title in Legend in chart doesn't displayed - @Progi1984 GH-79
- ODPresentation Writer : Segments in Pie3D Chart are now in clockwise order, as in PowerPoint2007 Writer - @Progi1984 GH-79
- ODPresentation Writer : Axis in Line Chart have not tick marks displayed, as in PowerPoint2007 Writer - @Progi1984 GH-79
- ODPresentation Writer : Shadow don't work for RichTextShapes - @Progi1984 GH-81
- PowerPoint2007 Writer : Fill don't work for RichTextShapes - @Progi1984 GH-61
- PowerPoint2007 Writer : Border don't work for RichTextShapes - @Progi1984 GH-61
- PowerPoint2007 Writer : Hyperlink in table doesn't work - @Progi1984 GH-70
- PowerPoint2007 Writer : AutoFitNormal works with options (fontScale & lineSpacingReduction) - @Progi1984 @desigennaro GH-71
- PowerPoint2007 Writer : Shadow don't work for RichTextShapes - @Progi1984 GH-81
- PowerPoint2007 Writer : Visibility of the Title doesn't work - @Progi1984 GH-107 
- Refactor findLayoutIndex to findLayoutId where it assumes the slideLayout order was sorted. IMPROVED: unit tests - @kenliau GH-95

### Miscellaneous
- Improved the sample 04-Table for having a Text Run in a Cell - @Progi1984 GH-84
- Improved the sample 04-Table for having two links in a Cell - @Progi1984 GH-93
- Improved the documentation about Table Shapes and cell width - @Progi1984 GH-104
- Some parts of code shared between PHPOffice projects have been moved to PhpOffice/Common - @Progi1984
- Refactored the PowerPoint97 Reader for managing the group shape and improving evolutions - @Progi1984 GH-110
- Added a sample (12) for PowerPoint97 Reader with tree of the PhpPowerPoint object - @Progi1984 GH-110

## 0.3.0 - 2014-09-22

### Features
- PowerPoint97 Reader : Implement Basic Reader - @Progi1984 GH-15 GH-14 GH-4
- ODPresentation Writer : Ability to set auto shrink text - @Progi1984 GH-28
- Make package PSR-4 compliant. Autoload classes by composer out of the box - @Djuki GH-41

### Bugfix
- PowerPoint2007 Writer : Powerpoint Repair Error in Office 2010 - @Progi1984 GH-39
- PowerPoint2007 Writer : BUG: Repair Error / Wrong anchor if you don't set vertical alignment different to VERTICAL_BASE - @fregge GH-42
- PowerPoint2007 Writer : Keynote incompatibility - @catrane CP#237322 / @Progi1984 GH-46

### Miscellaneous
- QA : Move AbstractType for Chart - @Progi1984
- QA : Unit Tests - @Progi1984

## 0.2.0 - 2014-07-22

### Features

- Provide fluent interfaces where possible - @maartenba CP- 815
- Use existing presentation template when writing PPTX file - @maartenba CP-1034
- Implement bullet and numeric lists - @maartenba CP-1093
- getProperties: setCompany feature request - @maartenba CP-1173
- New shape type: table - @maartenba CP-1375
- Use of CDATA text when writing text - @maartenba CP-2804
- Possibility to set borders on tables and table cells - @maartenba CP-1378
- Access to additional properties of Text Boxes - @maartenba CP-4921
- Applied patch 7010 - @maartenba CP-7010
- Applied patch 7020 - @maartenba CP-7020
- Add a hyperlink to an image or textbox - @maartenba CP-1196
- PowerPoint Charts - @maartenba CP-4953
- Editing chart data - @maartenba CP-5580
- Solid Fill support - @maartenba CP-5461
- Applied patch 8375 - @maartenba CP-8375
- Implement autoloader - @MarkBaker
- ODPresentation Writer : Implement Basic Writer - @Progi1984 GH-1
- ODPresentation Writer : Implement Support of Charts - @Progi1984 GH-33
- ODPresentation Writer : Implement Support of Lines - @Progi1984 GH-30
- ODPresentation Writer : Implement Support of Tables - @Progi1984 GH-31
- PowerPoint2007 Writer : Implement Support of Fill  - @Progi1984 GH-32

### Bugfix

- Allow solid color fill - @MarkBaker
- Table width setting Office 2007 - @maartenba CP-3910
- Bullet characters in Master Slide Layouts of template file become corrupted - @maartenba CP-4598
- Generated files cannot be opened in Office 08 for Mac OSX - @maartenba CP-3424
- Table Cell Borders Not Displaying Correctly - @maartenba CP-2541
- Multiple Master Slides are not supported - @maartenba CP-4597
- Images in Layouts other than first Master Slide within Template file causes corrupted PPTX - @maartenba CP-4596
- Fixed A3 and A4 formats dimensions - @delphiki GH-16
- Fixed custom document layout - @delphiki GH-18
- Filename parameter is required for IWriter::save method - @sapfeer0k GH-19
- DocumentLayout: Fix incorrect variable assignment - @kaiesh GH-6
- Hyperlink: Wrong input parameter object type in setHyperlink  - @nynka GH-23
- ODPresentation Writer: ODP writer is locale sensitive in the wrong places  - @Progi1984 GH-21
- ODPresentation Writer: Display InMemory Image  - @Progi1984 GH-29
- PowerPoint2007 Writer: Bar3D doesn't display  - @Progi1984 GH-32
- PowerPoint2007 Writer: Changed PowerPoint2007 writer attributes to protected - @delphiki GH-20
- PowerPoint2007 Writer: Scatter chart with numerical X values not working well  - @Progi1984 GH-3
- Shape RichText: Support of Vertical Alignment in PowerPoint2007 - @Progi1984 GH-35


### Miscellaneous

- Rename PHPPowerpoint.php to PHPPowerPoint.php - @maartenba CP-1165
- Create build script using Phing - @maartenba CP-5270
- QA: Prepare `.travis.yml` and `phpcs.xml` for Travis build passing - @Progi1984 @ivanlanin
- QA: Initiate unit tests - @Progi1984 @ivanlanin
- QA: Cleanup source code for PSR dan PHPDoc compatibility - @ivanlanin
- QA: Unit Tests - @Progi1984 & @ivanlanin 
- Doc: Initiate documentation - @ivanlanin
- Doc: Move to [Read The Docs](http://phppowerpoint.readthedocs.org) - @Progi1984
- Refactor: Change PHPPowerPoint_Shape_Shadow to PHPPowerPoint_Style_Shadow because it's a style, not a shape - @ivanlanin
- Refactor: Change PHPPowerPoint_SlideIterator to PHPPowerPoint_Slide_Iterator - @ivanlanin

## 0.1.0

- Create a Presentation object
- Add one or more Slide objects
- Add one or more Shapes to Slide objects
- Text Shapes
- Image Shapes
- Export Presentation object to PowerPoint 2007 OpenXML format<|MERGE_RESOLUTION|>--- conflicted
+++ resolved
@@ -21,14 +21,11 @@
 - PowerPoint2007 Reader : Support text direction in Alignment for Table - @Progi1984 GH-218
 - PowerPoint2007 Writer : Implement character spacing - @jvanoostrom GH-301
 - PowerPoint2007 Writer : Axis Bounds in Chart - @Progi1984 GH-269
-<<<<<<< HEAD
-- PowerPoint2007 Writer : Add support for Outline in Axis - @Progi1984 GH-255
-=======
 - PowerPoint2007 Writer : Implement Legend Key in Series for Chart - @Progi1984 GH-319
 - PowerPoint2007 Writer : Support text direction in Alignment for Table - @SeregPie GH-218
 - PowerPoint2007 Writer : Support tick mark & unit in Axis for Chart - @Faab GH-218
 - PowerPoint2007 Writer : Support separator in Series for Chart - @jphchaput GH-218
->>>>>>> 3d9d26c4
+- PowerPoint2007 Writer : Add support for Outline in Axis - @Progi1984 GH-255
 - Misc : Added two methods for setting Border & Fill in Legend - @Progi1984 GH-265
 
 ## 0.7.0 - 2016-09-12
