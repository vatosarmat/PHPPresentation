# Changelog

## 0.7.0 - WIP

### Bugfix
- Fixed the image project - @mvargasmoran GH-177

### Changes
- PhpOffice\PhpPresentation\Writer\PowerPoint2007 : Move to Design Pattern Decorator - @Progi1984
- PhpOffice\PhpPresentation\Shape\Type\AbstracType\getData has been deprecated for PhpOffice\PhpPresentation\Shape\Type\AbstracType\getSeries - @Progi1984 GH-169
- PhpOffice\PhpPresentation\Shape\Type\AbstracType\setData has been deprecated for PhpOffice\PhpPresentation\Shape\Type\AbstracType\setSeries - @Progi1984 GH-169
- Added documentation for chart series (font, outline, marker) - @Progi1984 GH-169

### Features
<<<<<<< HEAD
- ODPresentation & PowerPoint2007 Writer : Thumbnail of the presentation - @Progi1984 GH-125
- ODPresentation & PowerPoint2007 Writer : Marker of Series in Line & Scatter chart is customizable - @Progi1984 GH-169
- ODPresentation & PowerPoint2007 Writer : Outline of Series in Line & Scatter chart is customizable - @Progi1984 GH-169
- ODPresentation & PowerPoint2007 Writer : Add Font Support For Chart Axis - @jrking4 GH-186
=======
- ODPresentation Writer : Thumbnail of the presentation - @Progi1984 GH-125
- PowerPoint2007 Writer : Thumbnail of the presentation - @Progi1984 GH-125
- ODPresentation Writer : Add Font Support For Chart Axis - @jrking4 GH-186
- PowerPoint2007 Writer : Add Font Support For Chart Axis - @jrking4 GH-186
- PowerPoint2007 / Serialized Writer : Support for Zip Adapter - @Progi1984 GH-176
>>>>>>> 9ac06b04

## 0.6.0 - 2016-01-24

### Bugfix
- Documentation : Fixes in the rename of PHPPowerPoint - @Progi1984 GH-127
- ODPresentation : Exclude SVM files for reader - @Progi1984 GH-141
- PowerPoint2007 Writer : Bugfix for opening PPTX on Mac - @thsteinmetz GH-89

### Changes
- PhpOffice\PhpPresentation\getProperties has been deprecated for PhpOffice\PhpPresentation\getDocumentProperties - @Progi1984 GH-154
- PhpOffice\PhpPresentation\setProperties has been deprecated for PhpOffice\PhpPresentation\setDocumentProperties - @Progi1984 GH-154
- PhpOffice\PhpPowerpoint\Style\Alignment::setLevel can now be defined great than 8 - @Progi1984 GH-141

### Features
- ODPresentation Reader/Writer : Name of the slide - @Progi1984 GH-121
- ODPresentation Reader/Writer : Slide Background Color or Image - @Progi1984 GH-152
- PowerPoint2007 Reader : Support for Layout Name - @Progi1984 GH-144
- PowerPoint2007 Reader/Writer : Mark as final - @Progi1984 GH-118
- PowerPoint2007 Reader/Writer : Set default zoom value for presentation - @Progi1984 GH-122
- PowerPoint2007 Reader/Writer : Slide Background Color or Image - @Progi1984 GH-152
- PowerPoint2007 Reader/Writer : Add Properties for allowing loop continuously until 'Esc' - @Progi1984 GH-154

## 0.5.0 - 2015-10-08

### Features
- PowerPoint2007 Reader : Initial Commit - @Progi1984 GH-44
- ODPresentation Reader : Initial Commit - @Progi1984 GH-113

### Bugfix
- Fixed the sample in Readme.md - @Progi1984 GH-114

### Changes
- PhpOffice\PhpPowerpoint becomes PhpOffice\PhpPresentation - @Progi1984 GH-25
- PhpOffice\PhpPowerpoint\Style\Font::setStriketrough has been removed : Use setStrikethrough - @Progi1984
- PhpOffice\PhpPowerpoint\AbstractShape::getSlide has been removed - @Progi1984
- PhpOffice\PhpPowerpoint\AbstractShape::setSlide has been removed - @Progi1984
- PhpOffice\PhpPowerpoint\DocumentLayout::getLayoutXmilli has been removed : getCX(DocumentLayout::UNIT_MILLIMETER) - @Progi1984
- PhpOffice\PhpPowerpoint\DocumentLayout::getLayoutYmilli has been removed : getCY(DocumentLayout::UNIT_MILLIMETER) - @Progi1984
- PhpOffice\PhpPowerpoint\DocumentLayout::setLayoutXmilli has been removed : setCX(DocumentLayout::UNIT_MILLIMETER) - @Progi1984
- PhpOffice\PhpPowerpoint\DocumentLayout::setLayoutYmilli has been removed : setCY(DocumentLayout::UNIT_MILLIMETER) - @Progi1984
- Update the dependence PhpOffice\Common to 0.2.* - @Progi1984
- Migrated Travis CI to legacy - @Progi1984 GH-115

## 0.4.0 - 2015-07-07

### Features
- Added support for grouping shapes together in a Group - @Pr0phet GH-68
- Added support for calculating the offset and extent on a Slide. - @Pr0phet GH-68
- Added support for Horizontal bar chart - @rdoepke @Progi1984 GH-58
- Added support for hyperlink on picture (ODPresentation & PowerPoint2007) - @Progi1984 GH-49
- Added support for hyperlink on richtext (PowerPoint2007) - @JewrassicPark GH-49
- Added support for notes slide (ODPresentation & PowerPoint2007) - @Progi1984 @JewrassicPark GH-63
- Added option for explosion in Pie3D Chart (ODPresentation & PowerPoint2007) - @Progi1984 GH-76
- ODPresentation Writer : Support for fill in RichText - @Progi1984 GH-79
- ODPresentation Writer : Support for border style in RichText - @Progi1984 GH-79
- ODPresentation Writer : Support for Area Chart - @Progi1984 GH-82
- PowerPoint2007 Writer : Support for Area Chart - @Progi1984 GH-82
- ODPresentation Writer : Support for Bar Chart - @Progi1984 GH-82
- PowerPoint2007 Writer : Support for Bar Chart - @Progi1984 GH-82
- Added units in DocumentLayout - @Progi1984 GH-87
- Added support for transitions between slides - @Progi1984
- ODPresentation Writer : Support for Pie Chart & Stack Percent Bar Charts - @jrking4 GH-108
- PowerPoint2007 Writer : Support for Pie Chart & Stack Percent Bar Charts - @jrking4 GH-108

### Bugfix
- PSR-0 via composer broken - @Progi1984 GH-51
- ODPresentation Writer : Title in Legend in chart doesn't displayed - @Progi1984 GH-79
- ODPresentation Writer : Segments in Pie3D Chart are now in clockwise order, as in PowerPoint2007 Writer - @Progi1984 GH-79
- ODPresentation Writer : Axis in Line Chart have not tick marks displayed, as in PowerPoint2007 Writer - @Progi1984 GH-79
- ODPresentation Writer : Shadow don't work for RichTextShapes - @Progi1984 GH-81
- PowerPoint2007 Writer : Fill don't work for RichTextShapes - @Progi1984 GH-61
- PowerPoint2007 Writer : Border don't work for RichTextShapes - @Progi1984 GH-61
- PowerPoint2007 Writer : Hyperlink in table doesn't work - @Progi1984 GH-70
- PowerPoint2007 Writer : AutoFitNormal works with options (fontScale & lineSpacingReduction) - @Progi1984 @desigennaro GH-71
- PowerPoint2007 Writer : Shadow don't work for RichTextShapes - @Progi1984 GH-81
- PowerPoint2007 Writer : Visibility of the Title doesn't work - @Progi1984 GH-107 
- Refactor findLayoutIndex to findLayoutId where it assumes the slideLayout order was sorted. IMPROVED: unit tests - @kenliau GH-95

### Miscellaneous
- Improved the sample 04-Table for having a Text Run in a Cell - @Progi1984 GH-84
- Improved the sample 04-Table for having two links in a Cell - @Progi1984 GH-93
- Improved the documentation about Table Shapes and cell width - @Progi1984 GH-104
- Some parts of code shared between PHPOffice projects have been moved to PhpOffice/Common - @Progi1984
- Refactored the PowerPoint97 Reader for managing the group shape and improving evolutions - @Progi1984 GH-110
- Added a sample (12) for PowerPoint97 Reader with tree of the PhpPowerPoint object - @Progi1984 GH-110

## 0.3.0 - 2014-09-22

### Features
- PowerPoint97 Reader : Implement Basic Reader - @Progi1984 GH-15 GH-14 GH-4
- ODPresentation Writer : Ability to set auto shrink text - @Progi1984 GH-28
- Make package PSR-4 compliant. Autoload classes by composer out of the box - @Djuki GH-41

### Bugfix
- PowerPoint2007 Writer : Powerpoint Repair Error in Office 2010 - @Progi1984 GH-39
- PowerPoint2007 Writer : BUG: Repair Error / Wrong anchor if you don't set vertical alignment different to VERTICAL_BASE - @fregge GH-42
- PowerPoint2007 Writer : Keynote incompatibility - @catrane CP#237322 / @Progi1984 GH-46

### Miscellaneous
- QA : Move AbstractType for Chart - @Progi1984
- QA : Unit Tests - @Progi1984

## 0.2.0 - 2014-07-22

### Features

- Provide fluent interfaces where possible - @maartenba CP- 815
- Use existing presentation template when writing PPTX file - @maartenba CP-1034
- Implement bullet and numeric lists - @maartenba CP-1093
- getProperties: setCompany feature request - @maartenba CP-1173
- New shape type: table - @maartenba CP-1375
- Use of CDATA text when writing text - @maartenba CP-2804
- Possibility to set borders on tables and table cells - @maartenba CP-1378
- Access to additional properties of Text Boxes - @maartenba CP-4921
- Applied patch 7010 - @maartenba CP-7010
- Applied patch 7020 - @maartenba CP-7020
- Add a hyperlink to an image or textbox - @maartenba CP-1196
- PowerPoint Charts - @maartenba CP-4953
- Editing chart data - @maartenba CP-5580
- Solid Fill support - @maartenba CP-5461
- Applied patch 8375 - @maartenba CP-8375
- Implement autoloader - @MarkBaker
- ODPresentation Writer : Implement Basic Writer - @Progi1984 GH-1
- ODPresentation Writer : Implement Support of Charts - @Progi1984 GH-33
- ODPresentation Writer : Implement Support of Lines - @Progi1984 GH-30
- ODPresentation Writer : Implement Support of Tables - @Progi1984 GH-31
- PowerPoint2007 Writer : Implement Support of Fill  - @Progi1984 GH-32

### Bugfix

- Allow solid color fill - @MarkBaker
- Table width setting Office 2007 - @maartenba CP-3910
- Bullet characters in Master Slide Layouts of template file become corrupted - @maartenba CP-4598
- Generated files cannot be opened in Office 08 for Mac OSX - @maartenba CP-3424
- Table Cell Borders Not Displaying Correctly - @maartenba CP-2541
- Multiple Master Slides are not supported - @maartenba CP-4597
- Images in Layouts other than first Master Slide within Template file causes corrupted PPTX - @maartenba CP-4596
- Fixed A3 and A4 formats dimensions - @delphiki GH-16
- Fixed custom document layout - @delphiki GH-18
- Filename parameter is required for IWriter::save method - @sapfeer0k GH-19
- DocumentLayout: Fix incorrect variable assignment - @kaiesh GH-6
- Hyperlink: Wrong input parameter object type in setHyperlink  - @nynka GH-23
- ODPresentation Writer: ODP writer is locale sensitive in the wrong places  - @Progi1984 GH-21
- ODPresentation Writer: Display InMemory Image  - @Progi1984 GH-29
- PowerPoint2007 Writer: Bar3D doesn't display  - @Progi1984 GH-32
- PowerPoint2007 Writer: Changed PowerPoint2007 writer attributes to protected - @delphiki GH-20
- PowerPoint2007 Writer: Scatter chart with numerical X values not working well  - @Progi1984 GH-3
- Shape RichText: Support of Vertical Alignment in PowerPoint2007 - @Progi1984 GH-35


### Miscellaneous

- Rename PHPPowerpoint.php to PHPPowerPoint.php - @maartenba CP-1165
- Create build script using Phing - @maartenba CP-5270
- QA: Prepare `.travis.yml` and `phpcs.xml` for Travis build passing - @Progi1984 @ivanlanin
- QA: Initiate unit tests - @Progi1984 @ivanlanin
- QA: Cleanup source code for PSR dan PHPDoc compatibility - @ivanlanin
- QA: Unit Tests - @Progi1984 & @ivanlanin 
- Doc: Initiate documentation - @ivanlanin
- Doc: Move to [Read The Docs](http://phppowerpoint.readthedocs.org) - @Progi1984
- Refactor: Change PHPPowerPoint_Shape_Shadow to PHPPowerPoint_Style_Shadow because it's a style, not a shape - @ivanlanin
- Refactor: Change PHPPowerPoint_SlideIterator to PHPPowerPoint_Slide_Iterator - @ivanlanin

## 0.1.0

- Create a Presentation object
- Add one or more Slide objects
- Add one or more Shapes to Slide objects
- Text Shapes
- Image Shapes
- Export Presentation object to PowerPoint 2007 OpenXML format<|MERGE_RESOLUTION|>--- conflicted
+++ resolved
@@ -1,6 +1,6 @@
 # Changelog
 
-## 0.7.0 - WIP
+## 0.7.0 -WIP
 
 ### Bugfix
 - Fixed the image project - @mvargasmoran GH-177
@@ -12,18 +12,11 @@
 - Added documentation for chart series (font, outline, marker) - @Progi1984 GH-169
 
 ### Features
-<<<<<<< HEAD
 - ODPresentation & PowerPoint2007 Writer : Thumbnail of the presentation - @Progi1984 GH-125
 - ODPresentation & PowerPoint2007 Writer : Marker of Series in Line & Scatter chart is customizable - @Progi1984 GH-169
 - ODPresentation & PowerPoint2007 Writer : Outline of Series in Line & Scatter chart is customizable - @Progi1984 GH-169
+- PowerPoint2007 / Serialized Writer : Support for Zip Adapter - @Progi1984 GH-176
 - ODPresentation & PowerPoint2007 Writer : Add Font Support For Chart Axis - @jrking4 GH-186
-=======
-- ODPresentation Writer : Thumbnail of the presentation - @Progi1984 GH-125
-- PowerPoint2007 Writer : Thumbnail of the presentation - @Progi1984 GH-125
-- ODPresentation Writer : Add Font Support For Chart Axis - @jrking4 GH-186
-- PowerPoint2007 Writer : Add Font Support For Chart Axis - @jrking4 GH-186
-- PowerPoint2007 / Serialized Writer : Support for Zip Adapter - @Progi1984 GH-176
->>>>>>> 9ac06b04
 
 ## 0.6.0 - 2016-01-24
 
