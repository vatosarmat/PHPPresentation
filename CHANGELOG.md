# Changelog

## 0.8.0 - WIP

### Bugfix
<<<<<<< HEAD
- Fixed the marker on line chart when symbol is none - @Napryc GH-211
=======
- PowerPoint2007 Writer : The presentation need repairs on Mac @jrking4 GH-266 GH-276
- PowerPoint2007 Writer : Fix for PowerPoint2007 Writer (Need repair) @Progi1984 GH-266 GH-274 GH-276 GH-282 GH-302
>>>>>>> 63391600

## 0.7.0 - 2016-09-12

### Bugfix
- Fixed the image project - @mvargasmoran GH-177
- PowerPoint2007 Writer : Bugfix for printing slide notes - @JewrassicPark @Progi1984 GH-179

### Changes
- PhpOffice\PhpPresentation\Writer\ODPresentation : Move to Design Pattern Decorator - @Progi1984
- PhpOffice\PhpPresentation\Writer\PowerPoint2007 : Move to Design Pattern Decorator - @Progi1984
- PhpOffice\PhpPresentation\Shape\Type\AbstracType\getData has been deprecated for PhpOffice\PhpPresentation\Shape\Type\AbstracType\getSeries - @Progi1984 GH-169
- PhpOffice\PhpPresentation\Shape\Type\AbstracType\setData has been deprecated for PhpOffice\PhpPresentation\Shape\Type\AbstracType\setSeries - @Progi1984 GH-169
- Added documentation for chart series (font, outline, marker) - @Progi1984 GH-169
- Internal Structure for Drawing Shape - @Progi1984 GH-192
- Documentation about manual installation - @danielbair GH-254

### Features
- ODPresentation & PowerPoint2007 Writer : Add support for Comment - @Progi1984 GH-116
- ODPresentation & PowerPoint2007 Writer : Thumbnail of the presentation - @Progi1984 GH-125
- ODPresentation & PowerPoint2007 Writer : Add support for Gridlines in Chart - @Progi1984 GH-129
- ODPresentation & PowerPoint2007 Writer : Support for images in base 64 - @Progi1984 GH-168
- ODPresentation & PowerPoint2007 Writer : Marker of Series in Line & Scatter chart is customizable - @Progi1984 GH-169
- ODPresentation & PowerPoint2007 Writer : Outline of Series in Line & Scatter chart is customizable - @Progi1984 GH-169
- ODPresentation & PowerPoint2007 & Serialized Writer : Support for Zip Adapter - @Progi1984 GH-176
- ODPresentation & PowerPoint2007 Writer : language property to TextElement - @skrajewski & @Progi1984 GH-180
- ODPresentation & PowerPoint2007 Writer : Add Font Support For Chart Axis - @jrking4 GH-186
- ODPresentation & PowerPoint2007 Writer : Support for video - @Progi1984 GH-123
- ODPresentation & PowerPoint2007 Writer : Support for Visibility for slides - @Progi1984
- PowerPoint2007 Reader : Layout Management - @vincentKool @Progi1984 GH-161 
- PowerPoint2007 Reader : Slide size - @loverslcn @Progi1984 GH-246 
- PowerPoint2007 Reader : Bullet Color - @Progi1984 GH-257 
- PowerPoint2007 Reader : Line Spacing - @Progi1984 GH-257 
- PowerPoint2007 Writer : Presentation with predefined View Type - @Progi1984 GH-120
- PowerPoint2007 Writer : Implement alpha channel to Fills - @Dayjo GH-203 / @Progi1984 GH-215
- PowerPoint2007 Writer : Implement Animations - @JewrassicPark GH-214 / @Progi1984 GH-217
- PowerPoint2007 Writer : Layout Management - @vincentKool @Progi1984 GH-161
- PowerPoint2007 Writer : Bullet Color - @piotrbelina GH-249 
- PowerPoint2007 Writer : Line Spacing - @piotrbelina GH-249 

## 0.6.0 - 2016-01-24

### Bugfix
- Documentation : Fixes in the rename of PHPPowerPoint - @Progi1984 GH-127
- ODPresentation : Exclude SVM files for reader - @Progi1984 GH-141
- PowerPoint2007 Writer : Bugfix for opening PPTX on Mac - @thsteinmetz GH-89

### Changes
- PhpOffice\PhpPresentation\getProperties has been deprecated for PhpOffice\PhpPresentation\getDocumentProperties - @Progi1984 GH-154
- PhpOffice\PhpPresentation\setProperties has been deprecated for PhpOffice\PhpPresentation\setDocumentProperties - @Progi1984 GH-154
- PhpOffice\PhpPowerpoint\Style\Alignment::setLevel can now be defined great than 8 - @Progi1984 GH-141

### Features
- ODPresentation Reader/Writer : Name of the slide - @Progi1984 GH-121
- ODPresentation Reader/Writer : Slide Background Color or Image - @Progi1984 GH-152
- PowerPoint2007 Reader : Support for Layout Name - @Progi1984 GH-144
- PowerPoint2007 Reader/Writer : Mark as final - @Progi1984 GH-118
- PowerPoint2007 Reader/Writer : Set default zoom value for presentation - @Progi1984 GH-122
- PowerPoint2007 Reader/Writer : Slide Background Color or Image - @Progi1984 GH-152
- PowerPoint2007 Reader/Writer : Add Properties for allowing loop continuously until 'Esc' - @Progi1984 GH-154

## 0.5.0 - 2015-10-08

### Features
- PowerPoint2007 Reader : Initial Commit - @Progi1984 GH-44
- ODPresentation Reader : Initial Commit - @Progi1984 GH-113

### Bugfix
- Fixed the sample in Readme.md - @Progi1984 GH-114

### Changes
- PhpOffice\PhpPowerpoint becomes PhpOffice\PhpPresentation - @Progi1984 GH-25
- PhpOffice\PhpPowerpoint\Style\Font::setStriketrough has been removed : Use setStrikethrough - @Progi1984
- PhpOffice\PhpPowerpoint\AbstractShape::getSlide has been removed - @Progi1984
- PhpOffice\PhpPowerpoint\AbstractShape::setSlide has been removed - @Progi1984
- PhpOffice\PhpPowerpoint\DocumentLayout::getLayoutXmilli has been removed : getCX(DocumentLayout::UNIT_MILLIMETER) - @Progi1984
- PhpOffice\PhpPowerpoint\DocumentLayout::getLayoutYmilli has been removed : getCY(DocumentLayout::UNIT_MILLIMETER) - @Progi1984
- PhpOffice\PhpPowerpoint\DocumentLayout::setLayoutXmilli has been removed : setCX(DocumentLayout::UNIT_MILLIMETER) - @Progi1984
- PhpOffice\PhpPowerpoint\DocumentLayout::setLayoutYmilli has been removed : setCY(DocumentLayout::UNIT_MILLIMETER) - @Progi1984
- Update the dependence PhpOffice\Common to 0.2.* - @Progi1984
- Migrated Travis CI to legacy - @Progi1984 GH-115

## 0.4.0 - 2015-07-07

### Features
- Added support for grouping shapes together in a Group - @Pr0phet GH-68
- Added support for calculating the offset and extent on a Slide. - @Pr0phet GH-68
- Added support for Horizontal bar chart - @rdoepke @Progi1984 GH-58
- Added support for hyperlink on picture (ODPresentation & PowerPoint2007) - @Progi1984 GH-49
- Added support for hyperlink on richtext (PowerPoint2007) - @JewrassicPark GH-49
- Added support for notes slide (ODPresentation & PowerPoint2007) - @Progi1984 @JewrassicPark GH-63
- Added option for explosion in Pie3D Chart (ODPresentation & PowerPoint2007) - @Progi1984 GH-76
- ODPresentation Writer : Support for fill in RichText - @Progi1984 GH-79
- ODPresentation Writer : Support for border style in RichText - @Progi1984 GH-79
- ODPresentation Writer : Support for Area Chart - @Progi1984 GH-82
- PowerPoint2007 Writer : Support for Area Chart - @Progi1984 GH-82
- ODPresentation Writer : Support for Bar Chart - @Progi1984 GH-82
- PowerPoint2007 Writer : Support for Bar Chart - @Progi1984 GH-82
- Added units in DocumentLayout - @Progi1984 GH-87
- Added support for transitions between slides - @Progi1984
- ODPresentation Writer : Support for Pie Chart & Stack Percent Bar Charts - @jrking4 GH-108
- PowerPoint2007 Writer : Support for Pie Chart & Stack Percent Bar Charts - @jrking4 GH-108

### Bugfix
- PSR-0 via composer broken - @Progi1984 GH-51
- ODPresentation Writer : Title in Legend in chart doesn't displayed - @Progi1984 GH-79
- ODPresentation Writer : Segments in Pie3D Chart are now in clockwise order, as in PowerPoint2007 Writer - @Progi1984 GH-79
- ODPresentation Writer : Axis in Line Chart have not tick marks displayed, as in PowerPoint2007 Writer - @Progi1984 GH-79
- ODPresentation Writer : Shadow don't work for RichTextShapes - @Progi1984 GH-81
- PowerPoint2007 Writer : Fill don't work for RichTextShapes - @Progi1984 GH-61
- PowerPoint2007 Writer : Border don't work for RichTextShapes - @Progi1984 GH-61
- PowerPoint2007 Writer : Hyperlink in table doesn't work - @Progi1984 GH-70
- PowerPoint2007 Writer : AutoFitNormal works with options (fontScale & lineSpacingReduction) - @Progi1984 @desigennaro GH-71
- PowerPoint2007 Writer : Shadow don't work for RichTextShapes - @Progi1984 GH-81
- PowerPoint2007 Writer : Visibility of the Title doesn't work - @Progi1984 GH-107 
- Refactor findLayoutIndex to findLayoutId where it assumes the slideLayout order was sorted. IMPROVED: unit tests - @kenliau GH-95

### Miscellaneous
- Improved the sample 04-Table for having a Text Run in a Cell - @Progi1984 GH-84
- Improved the sample 04-Table for having two links in a Cell - @Progi1984 GH-93
- Improved the documentation about Table Shapes and cell width - @Progi1984 GH-104
- Some parts of code shared between PHPOffice projects have been moved to PhpOffice/Common - @Progi1984
- Refactored the PowerPoint97 Reader for managing the group shape and improving evolutions - @Progi1984 GH-110
- Added a sample (12) for PowerPoint97 Reader with tree of the PhpPowerPoint object - @Progi1984 GH-110

## 0.3.0 - 2014-09-22

### Features
- PowerPoint97 Reader : Implement Basic Reader - @Progi1984 GH-15 GH-14 GH-4
- ODPresentation Writer : Ability to set auto shrink text - @Progi1984 GH-28
- Make package PSR-4 compliant. Autoload classes by composer out of the box - @Djuki GH-41

### Bugfix
- PowerPoint2007 Writer : Powerpoint Repair Error in Office 2010 - @Progi1984 GH-39
- PowerPoint2007 Writer : BUG: Repair Error / Wrong anchor if you don't set vertical alignment different to VERTICAL_BASE - @fregge GH-42
- PowerPoint2007 Writer : Keynote incompatibility - @catrane CP#237322 / @Progi1984 GH-46

### Miscellaneous
- QA : Move AbstractType for Chart - @Progi1984
- QA : Unit Tests - @Progi1984

## 0.2.0 - 2014-07-22

### Features

- Provide fluent interfaces where possible - @maartenba CP- 815
- Use existing presentation template when writing PPTX file - @maartenba CP-1034
- Implement bullet and numeric lists - @maartenba CP-1093
- getProperties: setCompany feature request - @maartenba CP-1173
- New shape type: table - @maartenba CP-1375
- Use of CDATA text when writing text - @maartenba CP-2804
- Possibility to set borders on tables and table cells - @maartenba CP-1378
- Access to additional properties of Text Boxes - @maartenba CP-4921
- Applied patch 7010 - @maartenba CP-7010
- Applied patch 7020 - @maartenba CP-7020
- Add a hyperlink to an image or textbox - @maartenba CP-1196
- PowerPoint Charts - @maartenba CP-4953
- Editing chart data - @maartenba CP-5580
- Solid Fill support - @maartenba CP-5461
- Applied patch 8375 - @maartenba CP-8375
- Implement autoloader - @MarkBaker
- ODPresentation Writer : Implement Basic Writer - @Progi1984 GH-1
- ODPresentation Writer : Implement Support of Charts - @Progi1984 GH-33
- ODPresentation Writer : Implement Support of Lines - @Progi1984 GH-30
- ODPresentation Writer : Implement Support of Tables - @Progi1984 GH-31
- PowerPoint2007 Writer : Implement Support of Fill  - @Progi1984 GH-32

### Bugfix

- Allow solid color fill - @MarkBaker
- Table width setting Office 2007 - @maartenba CP-3910
- Bullet characters in Master Slide Layouts of template file become corrupted - @maartenba CP-4598
- Generated files cannot be opened in Office 08 for Mac OSX - @maartenba CP-3424
- Table Cell Borders Not Displaying Correctly - @maartenba CP-2541
- Multiple Master Slides are not supported - @maartenba CP-4597
- Images in Layouts other than first Master Slide within Template file causes corrupted PPTX - @maartenba CP-4596
- Fixed A3 and A4 formats dimensions - @delphiki GH-16
- Fixed custom document layout - @delphiki GH-18
- Filename parameter is required for IWriter::save method - @sapfeer0k GH-19
- DocumentLayout: Fix incorrect variable assignment - @kaiesh GH-6
- Hyperlink: Wrong input parameter object type in setHyperlink  - @nynka GH-23
- ODPresentation Writer: ODP writer is locale sensitive in the wrong places  - @Progi1984 GH-21
- ODPresentation Writer: Display InMemory Image  - @Progi1984 GH-29
- PowerPoint2007 Writer: Bar3D doesn't display  - @Progi1984 GH-32
- PowerPoint2007 Writer: Changed PowerPoint2007 writer attributes to protected - @delphiki GH-20
- PowerPoint2007 Writer: Scatter chart with numerical X values not working well  - @Progi1984 GH-3
- Shape RichText: Support of Vertical Alignment in PowerPoint2007 - @Progi1984 GH-35


### Miscellaneous

- Rename PHPPowerpoint.php to PHPPowerPoint.php - @maartenba CP-1165
- Create build script using Phing - @maartenba CP-5270
- QA: Prepare `.travis.yml` and `phpcs.xml` for Travis build passing - @Progi1984 @ivanlanin
- QA: Initiate unit tests - @Progi1984 @ivanlanin
- QA: Cleanup source code for PSR dan PHPDoc compatibility - @ivanlanin
- QA: Unit Tests - @Progi1984 & @ivanlanin 
- Doc: Initiate documentation - @ivanlanin
- Doc: Move to [Read The Docs](http://phppowerpoint.readthedocs.org) - @Progi1984
- Refactor: Change PHPPowerPoint_Shape_Shadow to PHPPowerPoint_Style_Shadow because it's a style, not a shape - @ivanlanin
- Refactor: Change PHPPowerPoint_SlideIterator to PHPPowerPoint_Slide_Iterator - @ivanlanin

## 0.1.0

- Create a Presentation object
- Add one or more Slide objects
- Add one or more Shapes to Slide objects
- Text Shapes
- Image Shapes
- Export Presentation object to PowerPoint 2007 OpenXML format<|MERGE_RESOLUTION|>--- conflicted
+++ resolved
@@ -3,12 +3,9 @@
 ## 0.8.0 - WIP
 
 ### Bugfix
-<<<<<<< HEAD
-- Fixed the marker on line chart when symbol is none - @Napryc GH-211
-=======
+- PowerPoint2007 Writer : Fixed the marker on line chart when symbol is none - @Napryc GH-211
 - PowerPoint2007 Writer : The presentation need repairs on Mac @jrking4 GH-266 GH-276
 - PowerPoint2007 Writer : Fix for PowerPoint2007 Writer (Need repair) @Progi1984 GH-266 GH-274 GH-276 GH-282 GH-302
->>>>>>> 63391600
 
 ## 0.7.0 - 2016-09-12
 
