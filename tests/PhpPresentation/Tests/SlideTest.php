--- conflicted
+++ resolved
@@ -59,13 +59,7 @@
 
     public function testSlideMasterId()
     {
-<<<<<<< HEAD
         $value = mt_rand(1, 100);
-        
-=======
-        $value = rand(1, 100);
-
->>>>>>> d9e4d815
         $object = new Slide();
         $this->assertEquals(1, $object->getSlideMasterId());
         $this->assertInstanceOf('PhpOffice\\PhpPresentation\\Slide', $object->setSlideMasterId());
