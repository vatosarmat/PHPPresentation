--- conflicted
+++ resolved
@@ -187,23 +187,12 @@
         $oFill = $oCell->getFill();
         $oFill->setFillType(Fill::FILL_GRADIENT_LINEAR)->setStartColor(new Color('FF' . $expected1))->setEndColor(new Color('FF' . $expected2));
 
-<<<<<<< HEAD
-        $pres = TestHelperDOCX::getDocument($oPhpPresentation, 'PowerPoint2007');
-
         $element = '/p:sld/p:cSld/p:spTree/p:graphicFrame/a:graphic/a:graphicData/a:tbl/a:tr/a:tc/a:tcPr/a:gradFill/a:gsLst/a:gs[@pos="0%"]/a:srgbClr';
-        $this->assertTrue($pres->elementExists($element, 'ppt/slides/slide1.xml'));
-        $this->assertEquals($expected1, $pres->getElementAttribute($element, 'val', 'ppt/slides/slide1.xml'));
+        $this->assertZipXmlElementExists('ppt/slides/slide1.xml', $element);
+        $this->assertZipXmlAttributeEquals('ppt/slides/slide1.xml', $element, 'val', $expected1);
         $element = '/p:sld/p:cSld/p:spTree/p:graphicFrame/a:graphic/a:graphicData/a:tbl/a:tr/a:tc/a:tcPr/a:gradFill/a:gsLst/a:gs[@pos="100%"]/a:srgbClr';
-        $this->assertTrue($pres->elementExists($element, 'ppt/slides/slide1.xml'));
-        $this->assertEquals($expected2, $pres->getElementAttribute($element, 'val', 'ppt/slides/slide1.xml'));
-=======
-        $element = '/p:sld/p:cSld/p:spTree/p:graphicFrame/a:graphic/a:graphicData/a:tbl/a:tr/a:tc/a:tcPr/a:gradFill/a:gsLst/a:gs[@pos="0"]/a:srgbClr';
-        $this->assertZipXmlElementExists('ppt/slides/slide1.xml', $element);
-        $this->assertZipXmlAttributeEquals('ppt/slides/slide1.xml', $element, 'val', $expected1);
-        $element = '/p:sld/p:cSld/p:spTree/p:graphicFrame/a:graphic/a:graphicData/a:tbl/a:tr/a:tc/a:tcPr/a:gradFill/a:gsLst/a:gs[@pos="100000"]/a:srgbClr';
         $this->assertZipXmlElementExists('ppt/slides/slide1.xml', $element);
         $this->assertZipXmlAttributeEquals('ppt/slides/slide1.xml', $element, 'val', $expected2);
->>>>>>> 179aed28
     }
 
     /**
@@ -220,23 +209,12 @@
         $oFill = $oShape->getFill();
         $oFill->setFillType(Fill::FILL_GRADIENT_LINEAR)->setStartColor(new Color('FF' . $expected1))->setEndColor(new Color('FF' . $expected2));
 
-<<<<<<< HEAD
-        $pres = TestHelperDOCX::getDocument($oPhpPresentation, 'PowerPoint2007');
-
         $element = '/p:sld/p:cSld/p:spTree/p:sp/p:spPr/a:gradFill/a:gsLst/a:gs[@pos="0%"]/a:srgbClr';
-        $this->assertTrue($pres->elementExists($element, 'ppt/slides/slide1.xml'));
-        $this->assertEquals($expected1, $pres->getElementAttribute($element, 'val', 'ppt/slides/slide1.xml'));
+        $this->assertZipXmlElementExists('ppt/slides/slide1.xml', $element);
+        $this->assertZipXmlAttributeEquals('ppt/slides/slide1.xml', $element, 'val', $expected1);
         $element = '/p:sld/p:cSld/p:spTree/p:sp/p:spPr/a:gradFill/a:gsLst/a:gs[@pos="100%"]/a:srgbClr';
-        $this->assertTrue($pres->elementExists($element, 'ppt/slides/slide1.xml'));
-        $this->assertEquals($expected2, $pres->getElementAttribute($element, 'val', 'ppt/slides/slide1.xml'));
-=======
-        $element = '/p:sld/p:cSld/p:spTree/p:sp/p:spPr/a:gradFill/a:gsLst/a:gs[@pos="0"]/a:srgbClr';
-        $this->assertZipXmlElementExists('ppt/slides/slide1.xml', $element);
-        $this->assertZipXmlAttributeEquals('ppt/slides/slide1.xml', $element, 'val', $expected1);
-        $element = '/p:sld/p:cSld/p:spTree/p:sp/p:spPr/a:gradFill/a:gsLst/a:gs[@pos="100000"]/a:srgbClr';
         $this->assertZipXmlElementExists('ppt/slides/slide1.xml', $element);
         $this->assertZipXmlAttributeEquals('ppt/slides/slide1.xml', $element, 'val', $expected2);
->>>>>>> 179aed28
     }
 
     public function testFillGradientPathTable()
@@ -253,23 +231,12 @@
         $oFill = $oCell->getFill();
         $oFill->setFillType(Fill::FILL_GRADIENT_PATH)->setStartColor(new Color('FF' . $expected1))->setEndColor(new Color('FF' . $expected2));
 
-<<<<<<< HEAD
-        $pres = TestHelperDOCX::getDocument($oPhpPresentation, 'PowerPoint2007');
-
         $element = '/p:sld/p:cSld/p:spTree/p:graphicFrame/a:graphic/a:graphicData/a:tbl/a:tr/a:tc/a:tcPr/a:gradFill/a:gsLst/a:gs[@pos="0%"]/a:srgbClr';
-        $this->assertTrue($pres->elementExists($element, 'ppt/slides/slide1.xml'));
-        $this->assertEquals($expected1, $pres->getElementAttribute($element, 'val', 'ppt/slides/slide1.xml'));
+        $this->assertZipXmlElementExists('ppt/slides/slide1.xml', $element);
+        $this->assertZipXmlAttributeEquals('ppt/slides/slide1.xml', $element, 'val', $expected1);
         $element = '/p:sld/p:cSld/p:spTree/p:graphicFrame/a:graphic/a:graphicData/a:tbl/a:tr/a:tc/a:tcPr/a:gradFill/a:gsLst/a:gs[@pos="100%"]/a:srgbClr';
-        $this->assertTrue($pres->elementExists($element, 'ppt/slides/slide1.xml'));
-        $this->assertEquals($expected2, $pres->getElementAttribute($element, 'val', 'ppt/slides/slide1.xml'));
-=======
-        $element = '/p:sld/p:cSld/p:spTree/p:graphicFrame/a:graphic/a:graphicData/a:tbl/a:tr/a:tc/a:tcPr/a:gradFill/a:gsLst/a:gs[@pos="0"]/a:srgbClr';
-        $this->assertZipXmlElementExists('ppt/slides/slide1.xml', $element);
-        $this->assertZipXmlAttributeEquals('ppt/slides/slide1.xml', $element, 'val', $expected1);
-        $element = '/p:sld/p:cSld/p:spTree/p:graphicFrame/a:graphic/a:graphicData/a:tbl/a:tr/a:tc/a:tcPr/a:gradFill/a:gsLst/a:gs[@pos="100000"]/a:srgbClr';
         $this->assertZipXmlElementExists('ppt/slides/slide1.xml', $element);
         $this->assertZipXmlAttributeEquals('ppt/slides/slide1.xml', $element, 'val', $expected2);
->>>>>>> 179aed28
     }
 
     /**
@@ -286,23 +253,12 @@
         $oFill = $oShape->getFill();
         $oFill->setFillType(Fill::FILL_GRADIENT_PATH)->setStartColor(new Color('FF' . $expected1))->setEndColor(new Color('FF' . $expected2));
 
-<<<<<<< HEAD
-        $pres = TestHelperDOCX::getDocument($oPhpPresentation, 'PowerPoint2007');
-
         $element = '/p:sld/p:cSld/p:spTree/p:sp/p:spPr/a:gradFill/a:gsLst/a:gs[@pos="0%"]/a:srgbClr';
-        $this->assertTrue($pres->elementExists($element, 'ppt/slides/slide1.xml'));
-        $this->assertEquals($expected1, $pres->getElementAttribute($element, 'val', 'ppt/slides/slide1.xml'));
+        $this->assertZipXmlElementExists('ppt/slides/slide1.xml', $element);
+        $this->assertZipXmlAttributeEquals('ppt/slides/slide1.xml', $element, 'val', $expected1);
         $element = '/p:sld/p:cSld/p:spTree/p:sp/p:spPr/a:gradFill/a:gsLst/a:gs[@pos="100%"]/a:srgbClr';
-        $this->assertTrue($pres->elementExists($element, 'ppt/slides/slide1.xml'));
-        $this->assertEquals($expected2, $pres->getElementAttribute($element, 'val', 'ppt/slides/slide1.xml'));
-=======
-        $element = '/p:sld/p:cSld/p:spTree/p:sp/p:spPr/a:gradFill/a:gsLst/a:gs[@pos="0"]/a:srgbClr';
-        $this->assertZipXmlElementExists('ppt/slides/slide1.xml', $element);
-        $this->assertZipXmlAttributeEquals('ppt/slides/slide1.xml', $element, 'val', $expected1);
-        $element = '/p:sld/p:cSld/p:spTree/p:sp/p:spPr/a:gradFill/a:gsLst/a:gs[@pos="100000"]/a:srgbClr';
         $this->assertZipXmlElementExists('ppt/slides/slide1.xml', $element);
         $this->assertZipXmlAttributeEquals('ppt/slides/slide1.xml', $element, 'val', $expected2);
->>>>>>> 179aed28
     }
 
     public function testFillPatternTable()
@@ -584,13 +540,8 @@
         $oRichText->getActiveParagraph()->setLineSpacing($expectedLineSpacing);
 
         $element = '/p:sld/p:cSld/p:spTree/p:sp/p:txBody/a:p/a:pPr/a:lnSpc/a:spcPct';
-<<<<<<< HEAD
-        $this->assertTrue($pres->elementExists($element, 'ppt/slides/slide1.xml'));
-        $this->assertEquals($expectedLineSpacing . "%", $pres->getElementAttribute($element, 'val', 'ppt/slides/slide1.xml'));
-=======
         $this->assertZipXmlElementExists('ppt/slides/slide1.xml', $element);
         $this->assertZipXmlAttributeEquals('ppt/slides/slide1.xml', $element, 'val', $expectedLineSpacing * 1000);
->>>>>>> 179aed28
     }
 
     public function testRichTextRunLanguage()
