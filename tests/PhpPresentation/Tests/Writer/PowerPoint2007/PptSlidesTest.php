--- conflicted
+++ resolved
@@ -40,11 +40,7 @@
  *
  * @coversDefaultClass PowerPoint2007
  */
-<<<<<<< HEAD
 class SlideTest extends PhpPresentationTestCase
-=======
-class PptSlideTest extends \PHPUnit_Framework_TestCase
->>>>>>> 1ff22aff
 {
     /**
      * Executed before each method of the class
