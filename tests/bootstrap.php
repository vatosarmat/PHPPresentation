--- conflicted
+++ resolved
@@ -17,12 +17,6 @@
 
 date_default_timezone_set('UTC');
 
-<<<<<<< HEAD
-// defining base dir for tests
-if (!defined('PHPPOWERPOINT_TESTS_BASE_DIR')) {
-	define('PHPPOWERPOINT_TESTS_BASE_DIR', realpath(__DIR__));
-}
-=======
 // Define path to application directory
 defined('APPLICATION_PATH')
     || define('APPLICATION_PATH', realpath(dirname(__FILE__) . '/../src'));
@@ -30,25 +24,13 @@
 // Define path to application tests directory
 defined('APPLICATION_TESTS_PATH')
     || define('APPLICATION_TESTS_PATH', realpath(dirname(__FILE__)));
->>>>>>> 6f10b98c
 
-$vendor = realpath(__DIR__ . '/../vendor');
+// Define application environment
+defined('APPLICATION_ENV') || define('APPLICATION_ENV', 'ci');
 
-<<<<<<< HEAD
-if (file_exists($vendor . "/autoload.php")) {
-	require $vendor . "/autoload.php";
-} else {
-	$vendor = realpath(__DIR__ . '/../../../');
-	if (file_exists($vendor . "/autoload.php")) {
-		require $vendor . "/autoload.php";
-	} else {
-		throw new Exception("Unable to load dependencies");
-	}
-=======
 // Register autoloader
 if (!defined('PHPPOWERPOINT_ROOT')) {
     define('PHPPOWERPOINT_ROOT', APPLICATION_PATH . '/');
->>>>>>> 6f10b98c
 }
 
 spl_autoload_register(function ($class) {
